name: Tag and Release

on:
  push:
    branches:
      - main

permissions:
  contents: write
  packages: read

jobs:
  tag-and-release:
    runs-on: ubuntu-latest

    steps:
      - name: Checkout repository
        uses: actions/checkout@08c6903cd8c0fde910a37f88322edcfb5dd907a8 # v5
        with:
          fetch-tags: true
          token: ${{ secrets.GITHUB_TOKEN }}

      - name: Read version from pyproject.toml
        id: get_version
        run: |
          VERSION_NUMBER=$(grep '^version\s*=' pyproject.toml | head -1 | cut -d '"' -f2)
          VERSION_NAME="v${VERSION_NUMBER}"
          printf 'version_number=%s\n' "$VERSION_NUMBER" >> "$GITHUB_OUTPUT"
          printf 'version_name=%s\n' "$VERSION_NAME" >> "$GITHUB_OUTPUT"

      - name: Check if tag exists
        env:
          VERSION_NAME: ${{ steps.get_version.outputs.version_name }}
        run: |
          if git rev-parse "refs/tags/$VERSION_NAME" >/dev/null 2>&1; then
            echo "Tag $VERSION_NAME already exists. Skipping."
            exit 0
          fi

      - name: Configure git
        run: |
          git config --global user.name 'BotReleaser'
          git config --global user.email 'bot.releaser@users.noreply.github.com'

      - name: Create and push tag
        env:
          VERSION_NAME: ${{ steps.get_version.outputs.version_name }}
        run: |
          git tag "$VERSION_NAME"
          git push origin "$VERSION_NAME"

      - name: Install uv
        uses: astral-sh/setup-uv@d0cc045d04ccac9d8b7881df0226f9e82c39688e # v6

      - name: Install dependencies
        run: uv sync --frozen --all-extras --dev

      - name: Build package
        run: uv build

      - name: Create GitHub Release
<<<<<<< HEAD
        env:
          VERSION_NAME: ${{ steps.get_version.outputs.version_name }}
        uses: softprops/action-gh-release@aec2ec56f94eb8180ceec724245f64ef008b89f5 # v2
=======
        uses: softprops/action-gh-release@6da8fa9354ddfdc4aeace5fc48d7f679b5214090 # v2
>>>>>>> 3a0c8132
        with:
          tag_name: ${{ env.VERSION_NAME }}
          fail_on_unmatched_files: true
          generate_release_notes: true
          files: |
            dist/*.tar.gz
            dist/*.whl<|MERGE_RESOLUTION|>--- conflicted
+++ resolved
@@ -59,13 +59,9 @@
         run: uv build
 
       - name: Create GitHub Release
-<<<<<<< HEAD
         env:
           VERSION_NAME: ${{ steps.get_version.outputs.version_name }}
-        uses: softprops/action-gh-release@aec2ec56f94eb8180ceec724245f64ef008b89f5 # v2
-=======
         uses: softprops/action-gh-release@6da8fa9354ddfdc4aeace5fc48d7f679b5214090 # v2
->>>>>>> 3a0c8132
         with:
           tag_name: ${{ env.VERSION_NAME }}
           fail_on_unmatched_files: true
