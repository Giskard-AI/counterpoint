from pathlib import Path

from pydantic import BaseModel

import counterpoint as cp
<<<<<<< HEAD
from counterpoint.chat import Chat
from counterpoint.generator import Generator
=======
from counterpoint.generators.litellm_generator import LiteLLMGenerator
>>>>>>> cc6dddc3
from counterpoint.templates.prompts_manager import PromptsManager


async def test_single_run(generator):
    pipeline = cp.Pipeline(generator=generator)

    chat = await (
        pipeline.chat("Your name is TestBot.", role="system")
        .chat("What is your name? Answer in one word.", role="user")
        .run()
    )

    assert "testbot" in chat.last.content.lower()


async def test_run_many(generator):
    """Test that the pipeline runs correctly."""

    pipeline = cp.Pipeline(generator=generator)

    chats = await pipeline.chat("Hello!", role="user").run_many(n=3)

    assert len(chats) == 3


async def test_run_batch(generator):
    """Test that the pipeline runs correctly."""

    pipeline = cp.Pipeline(generator=generator)

    chats = await pipeline.chat("Hello {{ n }}!", role="user").run_batch(
        inputs=[{"n": i} for i in range(3)]
    )

    assert chats[0].context.inputs["n"] == 0
    assert chats[1].context.inputs["n"] == 1
    assert chats[2].context.inputs["n"] == 2

    assert chats[0].messages[0].content == "Hello 0!"
    assert chats[1].messages[0].content == "Hello 1!"
    assert chats[2].messages[0].content == "Hello 2!"

    assert len(chats) == 3


async def test_stream_many(generator):
    pipeline = cp.Pipeline(generator=generator).chat("Hello!", role="user")

    chats = []
    async for chat in pipeline.stream_many(3):
        assert isinstance(chat, Chat)
        chats.append(chat)

    assert len(chats) == 3


<<<<<<< HEAD
async def test_stream_batch(generator):
    pipeline = cp.Pipeline(generator=generator).chat("Hello!", role="user")

    chats = []
    async for chat in pipeline.stream_batch(
        inputs=[{"message": "Hello!"}, {"message": "Hello!!"}]
    ):
        assert isinstance(chat, Chat)
        chats.append(chat)

    assert "Hello!" in [c.context.inputs["message"] for c in chats]
    assert "Hello!!" in [c.context.inputs["message"] for c in chats]

    assert len(chats) == 2


async def test_pipeline_with_mixed_templates(generator: Generator):
=======
async def test_pipeline_with_mixed_templates(generator: LiteLLMGenerator):
>>>>>>> cc6dddc3
    pipeline = cp.Pipeline(
        generator=generator,
        prompt_manager=PromptsManager(
            prompts_path=Path(__file__).parent / "data" / "prompts"
        ),
    )

    chat = (
        await pipeline.template("multi_message.j2")
        .chat("{{ score }}!", role="assistant")
        .chat("Well done {{ name }}!", role="user")
        .with_inputs(
            name="TestBot",
            theory="Normandy is actually the center of the universe.",
            score=100,
        )
        .run()
    )

    assert len(chat.messages) == 5

    assert chat.messages[0].role == "system"
    assert (
        "You are an impartial evaluator of scientific theories."
        in chat.messages[0].content
    )

    assert chat.messages[1].role == "user"
    assert (
        "Normandy is actually the center of the universe." in chat.messages[1].content
    )

    assert chat.messages[2].role == "assistant"
    assert "100" in chat.messages[2].content

    assert chat.messages[3].role == "user"
    assert "Well done TestBot!" in chat.messages[3].content

    assert chat.messages[4].role == "assistant"


async def test_output_format(generator):
    pipeline = cp.Pipeline(generator=generator)

    class SimpleOutput(BaseModel):
        mood: str
        greeting: str

    chat = (
        await pipeline.chat("Hello! Answer in JSON.", role="user")
        .with_output(SimpleOutput)
        .run()
    )

    assert isinstance(chat.output, SimpleOutput)<|MERGE_RESOLUTION|>--- conflicted
+++ resolved
@@ -3,12 +3,8 @@
 from pydantic import BaseModel
 
 import counterpoint as cp
-<<<<<<< HEAD
 from counterpoint.chat import Chat
-from counterpoint.generator import Generator
-=======
 from counterpoint.generators.litellm_generator import LiteLLMGenerator
->>>>>>> cc6dddc3
 from counterpoint.templates.prompts_manager import PromptsManager
 
 
@@ -65,7 +61,6 @@
     assert len(chats) == 3
 
 
-<<<<<<< HEAD
 async def test_stream_batch(generator):
     pipeline = cp.Pipeline(generator=generator).chat("Hello!", role="user")
 
@@ -82,10 +77,7 @@
     assert len(chats) == 2
 
 
-async def test_pipeline_with_mixed_templates(generator: Generator):
-=======
 async def test_pipeline_with_mixed_templates(generator: LiteLLMGenerator):
->>>>>>> cc6dddc3
     pipeline = cp.Pipeline(
         generator=generator,
         prompt_manager=PromptsManager(
