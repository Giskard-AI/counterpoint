--- conflicted
+++ resolved
@@ -12,11 +12,8 @@
     "griffe>=0.27.0",
     "typing-extensions>=4.9.0",
     "jinja2>=3.0.0",
-<<<<<<< HEAD
     "logfire-api>=3.22.0",
-=======
     "tenacity>=9.1.2",
->>>>>>> 707433b0
 ]
 
 [build-system]
