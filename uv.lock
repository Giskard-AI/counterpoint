version = 1
revision = 1
requires-python = ">=3.11"
resolution-markers = [
    "python_full_version >= '3.12'",
    "python_full_version < '3.12'",
]

[[package]]
name = "aiohappyeyeballs"
version = "2.6.1"
source = { registry = "https://pypi.org/simple" }
sdist = { url = "https://files.pythonhosted.org/packages/26/30/f84a107a9c4331c14b2b586036f40965c128aa4fee4dda5d3d51cb14ad54/aiohappyeyeballs-2.6.1.tar.gz", hash = "sha256:c3f9d0113123803ccadfdf3f0faa505bc78e6a72d1cc4806cbd719826e943558", size = 22760 }
wheels = [
    { url = "https://files.pythonhosted.org/packages/0f/15/5bf3b99495fb160b63f95972b81750f18f7f4e02ad051373b669d17d44f2/aiohappyeyeballs-2.6.1-py3-none-any.whl", hash = "sha256:f349ba8f4b75cb25c99c5c2d84e997e485204d2902a9597802b0371f09331fb8", size = 15265 },
]

[[package]]
name = "aiohttp"
version = "3.12.12"
source = { registry = "https://pypi.org/simple" }
dependencies = [
    { name = "aiohappyeyeballs" },
    { name = "aiosignal" },
    { name = "attrs" },
    { name = "frozenlist" },
    { name = "multidict" },
    { name = "propcache" },
    { name = "yarl" },
]
sdist = { url = "https://files.pythonhosted.org/packages/f2/84/ea27e6ad14747d8c51afe201fb88a5c8282b6278256d30a6f71f730add88/aiohttp-3.12.12.tar.gz", hash = "sha256:05875595d2483d96cb61fa9f64e75262d7ac6251a7e3c811d8e26f7d721760bd", size = 7818643 }
wheels = [
    { url = "https://files.pythonhosted.org/packages/47/1f/b1b66e05dc3066a9ba7862d50e2e95b3871db82ccf9652568845f353eeba/aiohttp-3.12.12-cp311-cp311-macosx_10_9_universal2.whl", hash = "sha256:38823fe0d8bc059b3eaedb263fe427d887c7032e72b4ef92c472953285f0e658", size = 709385 },
    { url = "https://files.pythonhosted.org/packages/43/e6/3230e42af16438b450b1e193c537fd3d2d31771dafda3c2105a8d11af707/aiohttp-3.12.12-cp311-cp311-macosx_10_9_x86_64.whl", hash = "sha256:10237f2c34711215d04ed21da63852ce023608299554080a45c576215d9df81c", size = 481660 },
    { url = "https://files.pythonhosted.org/packages/06/ba/cfa91fe5cc262535e1175b1522d8fcc09f9d6ad18b85241f4ee3be1d780f/aiohttp-3.12.12-cp311-cp311-macosx_11_0_arm64.whl", hash = "sha256:563ec477c0dc6d56fc7f943a3475b5acdb399c7686c30f5a98ada24bb7562c7a", size = 469924 },
    { url = "https://files.pythonhosted.org/packages/9a/f0/5c706cfddd4769b55c0cda466aa6034412d39e416f0b30dda81c4a24616f/aiohttp-3.12.12-cp311-cp311-manylinux_2_17_aarch64.manylinux2014_aarch64.whl", hash = "sha256:f3d05c46a61aca7c47df74afff818bc06a251ab95d95ff80b53665edfe1e0bdf", size = 1740116 },
    { url = "https://files.pythonhosted.org/packages/4d/9f/04dba2e1c8bee53c3c623d11a1f947c9e2712500f734dc0dfd06daad32ec/aiohttp-3.12.12-cp311-cp311-manylinux_2_17_armv7l.manylinux2014_armv7l.manylinux_2_31_armv7l.whl", hash = "sha256:277c882916759b4a6b6dc7e2ceb124aad071b3c6456487808d9ab13e1b448d57", size = 1688784 },
    { url = "https://files.pythonhosted.org/packages/df/24/19d6d4c41fbf8304fe7c111fcc701e0aa5a2232ee3ac16272677a11f9cfe/aiohttp-3.12.12-cp311-cp311-manylinux_2_17_ppc64le.manylinux2014_ppc64le.whl", hash = "sha256:216abf74b324b0f4e67041dd4fb2819613909a825904f8a51701fbcd40c09cd7", size = 1787575 },
    { url = "https://files.pythonhosted.org/packages/0c/59/01f4c55a1f91ad3b5255b2498b3a22362a3fe6ee9bc9ba1af3cc668244da/aiohttp-3.12.12-cp311-cp311-manylinux_2_17_s390x.manylinux2014_s390x.whl", hash = "sha256:65d6cefad286459b68e7f867b9586a821fb7f121057b88f02f536ef570992329", size = 1826621 },
    { url = "https://files.pythonhosted.org/packages/55/85/6357166918ff5025602a7cc41332c1ae7a5b57f2fe3da4d755ae30f24bd0/aiohttp-3.12.12-cp311-cp311-manylinux_2_17_x86_64.manylinux2014_x86_64.whl", hash = "sha256:feaaaff61966b5f4b4eae0b79fc79427f49484e4cfa5ab7d138ecd933ab540a8", size = 1729082 },
    { url = "https://files.pythonhosted.org/packages/e3/ca/de3b5ccd5a2aa9352f6ec6f446565f6e1601ebb54860c94c686a9ff76660/aiohttp-3.12.12-cp311-cp311-manylinux_2_5_i686.manylinux1_i686.manylinux_2_17_i686.manylinux2014_i686.whl", hash = "sha256:a05917780b7cad1755784b16cfaad806bc16029a93d15f063ca60185b7d9ba05", size = 1666159 },
    { url = "https://files.pythonhosted.org/packages/d1/69/a1006021a1d3244c0872ee75cd8da150e0098b3b2ec6945c225754d11a60/aiohttp-3.12.12-cp311-cp311-musllinux_1_2_aarch64.whl", hash = "sha256:082c5ec6d262c1b2ee01c63f4fb9152c17f11692bf16f0f100ad94a7a287d456", size = 1714433 },
    { url = "https://files.pythonhosted.org/packages/d2/2a/15aa1179e9fbdd0d17cdf117b4296dedad098abb5a93f8e9c8ab4626f6ea/aiohttp-3.12.12-cp311-cp311-musllinux_1_2_armv7l.whl", hash = "sha256:b265a3a8b379b38696ac78bdef943bdc4f4a5d6bed1a3fb5c75c6bab1ecea422", size = 1709590 },
    { url = "https://files.pythonhosted.org/packages/a2/f0/95ed9e21250815f1d1a0cd3e868a3f39400a16010ae59f19ddd4ccc4e787/aiohttp-3.12.12-cp311-cp311-musllinux_1_2_i686.whl", hash = "sha256:2e0f2e208914ecbc4b2a3b7b4daa759d0c587d9a0b451bb0835ac47fae7fa735", size = 1689776 },
    { url = "https://files.pythonhosted.org/packages/81/4d/370ecc133c648c98a85445f2d331c1272859c89cd52c29a293015bc352c7/aiohttp-3.12.12-cp311-cp311-musllinux_1_2_ppc64le.whl", hash = "sha256:9923b025845b72f64d167bca221113377c8ffabd0a351dc18fb839d401ee8e22", size = 1783378 },
    { url = "https://files.pythonhosted.org/packages/a8/86/414e3dae7e07caf6b02cd75d7148d0d8673d4c5077f407be3627d6e33fac/aiohttp-3.12.12-cp311-cp311-musllinux_1_2_s390x.whl", hash = "sha256:1ebb213445900527831fecc70e185bf142fdfe5f2a691075f22d63c65ee3c35a", size = 1803841 },
    { url = "https://files.pythonhosted.org/packages/88/df/486f10df681cd1a8c898acc8dc2edbd46ffb088b886757b71ae362bf44d3/aiohttp-3.12.12-cp311-cp311-musllinux_1_2_x86_64.whl", hash = "sha256:6fc369fb273a8328077d37798b77c1e65676709af5c182cb74bd169ca9defe81", size = 1716896 },
    { url = "https://files.pythonhosted.org/packages/07/1e/1cacaf5d838869432e96ece1580d0b51494ebb66351f0e8118b74b38d2f0/aiohttp-3.12.12-cp311-cp311-win32.whl", hash = "sha256:58ecd10fda6a44c311cd3742cfd2aea8c4c600338e9f27cb37434d9f5ca9ddaa", size = 427030 },
    { url = "https://files.pythonhosted.org/packages/30/dd/e89c1d190da2c84e0ca03c2970b9988a9c56005d18db7f447cf62b3ae6d0/aiohttp-3.12.12-cp311-cp311-win_amd64.whl", hash = "sha256:b0066e88f30be00badffb5ef8f2281532b9a9020863d873ae15f7c147770b6ec", size = 451419 },
    { url = "https://files.pythonhosted.org/packages/df/e6/df14ec151942818ecc5e685fa8a4b07d3d3d8a9e4a7d2701047c89290551/aiohttp-3.12.12-cp312-cp312-macosx_10_13_universal2.whl", hash = "sha256:98451ce9ce229d092f278a74a7c2a06b3aa72984673c87796126d7ccade893e9", size = 700494 },
    { url = "https://files.pythonhosted.org/packages/4f/dc/7bc6e17adcd7a82b0d0317ad3e792ac22c93fb672077f0eade93e8d70182/aiohttp-3.12.12-cp312-cp312-macosx_10_13_x86_64.whl", hash = "sha256:adbac7286d89245e1aff42e948503fdc6edf6d5d65c8e305a67c40f6a8fb95f4", size = 475095 },
    { url = "https://files.pythonhosted.org/packages/80/fd/c4e8846ad9d9ecdb7d5ba96de65b7bf2c1582f0b2732f2023080c1c05255/aiohttp-3.12.12-cp312-cp312-macosx_11_0_arm64.whl", hash = "sha256:0728882115bfa85cbd8d0f664c8ccc0cfd5bd3789dd837596785450ae52fac31", size = 467929 },
    { url = "https://files.pythonhosted.org/packages/70/40/abebcf5c81f5e65b4379c05929773be2731ce12414264d3e0fe09ee241eb/aiohttp-3.12.12-cp312-cp312-manylinux_2_17_aarch64.manylinux2014_aarch64.whl", hash = "sha256:6bf3b9d9e767f9d0e09fb1a31516410fc741a62cc08754578c40abc497d09540", size = 1714729 },
    { url = "https://files.pythonhosted.org/packages/8e/67/4c4f96ef6f16405e7c5205ab3c28852c7e904493b6ddc1c744dda1c97a81/aiohttp-3.12.12-cp312-cp312-manylinux_2_17_armv7l.manylinux2014_armv7l.manylinux_2_31_armv7l.whl", hash = "sha256:c944860e86b9f77a462321a440ccf6fa10f5719bb9d026f6b0b11307b1c96c7b", size = 1697380 },
    { url = "https://files.pythonhosted.org/packages/e9/a2/dae9ebea4caa8030170c0237e55fa0960df44b3596a849ab9ea621964054/aiohttp-3.12.12-cp312-cp312-manylinux_2_17_ppc64le.manylinux2014_ppc64le.whl", hash = "sha256:3b1979e1f0c98c06fd0cd940988833b102fa3aa56751f6c40ffe85cabc51f6fd", size = 1752474 },
    { url = "https://files.pythonhosted.org/packages/31/ef/f3d9073565ac7ad5257aaa1490ebfc2f182dfc817d3ccfd38c8ab35b2247/aiohttp-3.12.12-cp312-cp312-manylinux_2_17_s390x.manylinux2014_s390x.whl", hash = "sha256:120b7dd084e96cfdad85acea2ce1e7708c70a26db913eabb8d7b417c728f5d84", size = 1798631 },
    { url = "https://files.pythonhosted.org/packages/8b/0b/8b1978662274c80c8e4a739d9be1ae9ef25e5ce42b55838d6a9d1a4e3497/aiohttp-3.12.12-cp312-cp312-manylinux_2_17_x86_64.manylinux2014_x86_64.whl", hash = "sha256:0e58f5ae79649ffa247081c2e8c85e31d29623cf2a3137dda985ae05c9478aae", size = 1718071 },
    { url = "https://files.pythonhosted.org/packages/56/aa/35786137db867901b41cb3d2c19c0f4c56dfe581694dba99dec2683d8f8d/aiohttp-3.12.12-cp312-cp312-manylinux_2_5_i686.manylinux1_i686.manylinux_2_17_i686.manylinux2014_i686.whl", hash = "sha256:9aa5f049e3e2745b0141f13e5a64e7c48b1a1427ed18bbb7957b348f282fee56", size = 1633871 },
    { url = "https://files.pythonhosted.org/packages/63/1d/34d45497dd04d08d662ecda875c44e91d271bbc5d21f4c9e4cbd3ddf7ae2/aiohttp-3.12.12-cp312-cp312-musllinux_1_2_aarch64.whl", hash = "sha256:7163cc9cf3722d90f1822f8a38b211e3ae2fc651c63bb55449f03dc1b3ff1d44", size = 1694933 },
    { url = "https://files.pythonhosted.org/packages/29/c7/41e09a4517449eabbb0a7fe6d60f584fe5b21d4bff761197eb0b81e70034/aiohttp-3.12.12-cp312-cp312-musllinux_1_2_armv7l.whl", hash = "sha256:ef97c4d035b721de6607f3980fa3e4ef0ec3aca76474b5789b7fac286a8c4e23", size = 1716386 },
    { url = "https://files.pythonhosted.org/packages/3a/32/907bd2010b51b70de5314ad707dfc4e898ea0011ff3d678cdf43d6f8980a/aiohttp-3.12.12-cp312-cp312-musllinux_1_2_i686.whl", hash = "sha256:1c14448d6a86acadc3f7b2f4cc385d1fb390acb6f37dce27f86fe629410d92e3", size = 1657039 },
    { url = "https://files.pythonhosted.org/packages/60/27/8d87344a33346dcd39273adc33060aeb135e0ef70d1d6e71a3b03894a8e9/aiohttp-3.12.12-cp312-cp312-musllinux_1_2_ppc64le.whl", hash = "sha256:a1b6df6255cfc493454c79221183d64007dd5080bcda100db29b7ff181b8832c", size = 1736599 },
    { url = "https://files.pythonhosted.org/packages/ca/45/57c7ef1af694a6d0906abab6edde03787c8c6b0cf5d8359b69d1eb0679df/aiohttp-3.12.12-cp312-cp312-musllinux_1_2_s390x.whl", hash = "sha256:60fc7338dfb0626c2927bfbac4785de3ea2e2bbe3d328ba5f3ece123edda4977", size = 1764575 },
    { url = "https://files.pythonhosted.org/packages/2a/cc/b1f918cd702efa9ead9d41f89214e9225cda4e5d013d6eed7f1915c17d0a/aiohttp-3.12.12-cp312-cp312-musllinux_1_2_x86_64.whl", hash = "sha256:d2afc72207ef4c9d4ca9fcd00689a6a37ef2d625600c3d757b5c2b80c9d0cf9a", size = 1724184 },
    { url = "https://files.pythonhosted.org/packages/47/55/089762ee32c2a2e0f523d9ab38c9da2a344cac0e0cc8d16ecf206517ef7e/aiohttp-3.12.12-cp312-cp312-win32.whl", hash = "sha256:8098a48f93b2cbcdb5778e7c9a0e0375363e40ad692348e6e65c3b70d593b27c", size = 421762 },
    { url = "https://files.pythonhosted.org/packages/ab/47/151f657e429972916f61399bd52b410e9072d5a2cae1b794f890930e5797/aiohttp-3.12.12-cp312-cp312-win_amd64.whl", hash = "sha256:d1c1879b2e0fc337d7a1b63fe950553c2b9e93c071cf95928aeea1902d441403", size = 447863 },
    { url = "https://files.pythonhosted.org/packages/ee/3e/396a7d1c47aa7a74612b186dc716857506c61afac72337a7a96215c2a124/aiohttp-3.12.12-cp313-cp313-macosx_10_13_universal2.whl", hash = "sha256:ea5d604318234427929d486954e3199aded65f41593ac57aa0241ab93dda3d15", size = 694901 },
    { url = "https://files.pythonhosted.org/packages/cc/97/235e48eadf73a1854b4d4da29b88d00049309d897d55a511e1cbe4412603/aiohttp-3.12.12-cp313-cp313-macosx_10_13_x86_64.whl", hash = "sha256:e03ff38250b8b572dce6fcd7b6fb6ee398bb8a59e6aa199009c5322d721df4fc", size = 472552 },
    { url = "https://files.pythonhosted.org/packages/6b/73/cd7c9439e8cab4113650541017c6524bd0e675b219dfdbbf945a78305e3f/aiohttp-3.12.12-cp313-cp313-macosx_11_0_arm64.whl", hash = "sha256:71125b1fc2b6a94bccc63bbece620906a4dead336d2051f8af9cbf04480bc5af", size = 464853 },
    { url = "https://files.pythonhosted.org/packages/d1/33/eea88ee55ed4b3f74732d9fc773e6fcf134a2971a19c7ecc49a291e7e57f/aiohttp-3.12.12-cp313-cp313-manylinux_2_17_aarch64.manylinux2014_aarch64.whl", hash = "sha256:784a66f9f853a22c6b8c2bd0ff157f9b879700f468d6d72cfa99167df08c5c9c", size = 1703671 },
    { url = "https://files.pythonhosted.org/packages/2a/e3/a67ecf9c154b13bad9e2a86ea3782a4b73e889343ffde8c1aadcf9099c09/aiohttp-3.12.12-cp313-cp313-manylinux_2_17_armv7l.manylinux2014_armv7l.manylinux_2_31_armv7l.whl", hash = "sha256:a5be0b58670b54301404bd1840e4902570a1c3be00358e2700919cb1ea73c438", size = 1684934 },
    { url = "https://files.pythonhosted.org/packages/89/f0/3aaea866531be2f2fcf3a87607e1f55fa72e6ce5acd6b058941a4fc35e15/aiohttp-3.12.12-cp313-cp313-manylinux_2_17_ppc64le.manylinux2014_ppc64le.whl", hash = "sha256:ce8f13566fc7bf5a728275b434bc3bdea87a7ed3ad5f734102b02ca59d9b510f", size = 1737004 },
    { url = "https://files.pythonhosted.org/packages/a7/7a/15867a4c7d39d8fd9bd02191cf60b1d06415fc407bbd4ff2f9660845f1cb/aiohttp-3.12.12-cp313-cp313-manylinux_2_17_s390x.manylinux2014_s390x.whl", hash = "sha256:d736e57d1901683bc9be648aa308cb73e646252c74b4c639c35dcd401ed385ea", size = 1786378 },
    { url = "https://files.pythonhosted.org/packages/bd/61/82b15f87088b35705e01fce55806241b45a1099b3470bbca0bed8ee98662/aiohttp-3.12.12-cp313-cp313-manylinux_2_17_x86_64.manylinux2014_x86_64.whl", hash = "sha256:e2007eaa7aae9102f211c519d1ec196bd3cecb1944a095db19eeaf132b798738", size = 1708707 },
    { url = "https://files.pythonhosted.org/packages/28/f2/aed0786d5a1c2ed1f5a13ff2a98baacc27206b81d93812da28fc49d8a5d0/aiohttp-3.12.12-cp313-cp313-manylinux_2_5_i686.manylinux1_i686.manylinux_2_17_i686.manylinux2014_i686.whl", hash = "sha256:2a813e61583cab6d5cdbaa34bc28863acdb92f9f46e11de1b3b9251a1e8238f6", size = 1622410 },
    { url = "https://files.pythonhosted.org/packages/17/54/8305f49a960376136ada977be1370fddb584c63d40bd1b9bef59469f28c7/aiohttp-3.12.12-cp313-cp313-musllinux_1_2_aarch64.whl", hash = "sha256:e408293aa910b0aea48b86a28eace41d497a85ba16c20f619f0c604597ef996c", size = 1675435 },
    { url = "https://files.pythonhosted.org/packages/bb/dc/0a55350025bc297265cfa6c6b1b1f7508f4226ca3238697cbe5e772a7d76/aiohttp-3.12.12-cp313-cp313-musllinux_1_2_armv7l.whl", hash = "sha256:f3d31faf290f5a30acba46b388465b67c6dbe8655d183e9efe2f6a1d594e6d9d", size = 1707099 },
    { url = "https://files.pythonhosted.org/packages/d8/70/d949a1612b996e49d540c10ed77a0a1465c482a590e9a59c1c7897746119/aiohttp-3.12.12-cp313-cp313-musllinux_1_2_i686.whl", hash = "sha256:0b84731697325b023902aa643bd1726d999f5bc7854bc28b17ff410a81151d4b", size = 1649693 },
    { url = "https://files.pythonhosted.org/packages/c1/ea/fb87beb7135e25576a1e6fbe98106c037d9fcf1543f19108f9ceb73c192c/aiohttp-3.12.12-cp313-cp313-musllinux_1_2_ppc64le.whl", hash = "sha256:a324c6852b6e327811748446e56cc9bb6eaa58710557922183175816e82a4234", size = 1725825 },
    { url = "https://files.pythonhosted.org/packages/f1/1f/adbeb3e440d49b733cef499ace94723ab1fe9fb516425e219379e03b7c9a/aiohttp-3.12.12-cp313-cp313-musllinux_1_2_s390x.whl", hash = "sha256:22fd867fbd72612dcf670c90486dbcbaf702cb807fb0b42bc0b7a142a573574a", size = 1759300 },
    { url = "https://files.pythonhosted.org/packages/f2/c1/2fe007ad930f409d0d7fd9916cd55ec9b78b6a611a237424266ed71da48b/aiohttp-3.12.12-cp313-cp313-musllinux_1_2_x86_64.whl", hash = "sha256:3e092f1a970223794a4bf620a26c0e4e4e8e36bccae9b0b5da35e6d8ee598a03", size = 1708189 },
    { url = "https://files.pythonhosted.org/packages/85/5e/ed3ed640fafae3972eae6cd26f66240108cf62452ac8128d59970d538cb1/aiohttp-3.12.12-cp313-cp313-win32.whl", hash = "sha256:7f5f5eb8717ef8ba15ab35fcde5a70ad28bbdc34157595d1cddd888a985f5aae", size = 420783 },
    { url = "https://files.pythonhosted.org/packages/a6/db/57d2bb4af52dd0c6f62c42c7d34b82495b2902e50440134f70bfb7ee0fdd/aiohttp-3.12.12-cp313-cp313-win_amd64.whl", hash = "sha256:ace2499bdd03c329c054dc4b47361f2b19d5aa470f7db5c7e0e989336761b33c", size = 446721 },
]

[[package]]
name = "aiosignal"
version = "1.3.2"
source = { registry = "https://pypi.org/simple" }
dependencies = [
    { name = "frozenlist" },
]
sdist = { url = "https://files.pythonhosted.org/packages/ba/b5/6d55e80f6d8a08ce22b982eafa278d823b541c925f11ee774b0b9c43473d/aiosignal-1.3.2.tar.gz", hash = "sha256:a8c255c66fafb1e499c9351d0bf32ff2d8a0321595ebac3b93713656d2436f54", size = 19424 }
wheels = [
    { url = "https://files.pythonhosted.org/packages/ec/6a/bc7e17a3e87a2985d3e8f4da4cd0f481060eb78fb08596c42be62c90a4d9/aiosignal-1.3.2-py2.py3-none-any.whl", hash = "sha256:45cde58e409a301715980c2b01d0c28bdde3770d8290b5eb2173759d9acb31a5", size = 7597 },
]

[[package]]
name = "annotated-types"
version = "0.7.0"
source = { registry = "https://pypi.org/simple" }
sdist = { url = "https://files.pythonhosted.org/packages/ee/67/531ea369ba64dcff5ec9c3402f9f51bf748cec26dde048a2f973a4eea7f5/annotated_types-0.7.0.tar.gz", hash = "sha256:aff07c09a53a08bc8cfccb9c85b05f1aa9a2a6f23728d790723543408344ce89", size = 16081 }
wheels = [
    { url = "https://files.pythonhosted.org/packages/78/b6/6307fbef88d9b5ee7421e68d78a9f162e0da4900bc5f5793f6d3d0e34fb8/annotated_types-0.7.0-py3-none-any.whl", hash = "sha256:1f02e8b43a8fbbc3f3e0d4f0f4bfc8131bcb4eebe8849b8e5c773f3a1c582a53", size = 13643 },
]

[[package]]
name = "anyio"
version = "4.9.0"
source = { registry = "https://pypi.org/simple" }
dependencies = [
    { name = "idna" },
    { name = "sniffio" },
    { name = "typing-extensions", marker = "python_full_version < '3.13'" },
]
sdist = { url = "https://files.pythonhosted.org/packages/95/7d/4c1bd541d4dffa1b52bd83fb8527089e097a106fc90b467a7313b105f840/anyio-4.9.0.tar.gz", hash = "sha256:673c0c244e15788651a4ff38710fea9675823028a6f08a5eda409e0c9840a028", size = 190949 }
wheels = [
    { url = "https://files.pythonhosted.org/packages/a1/ee/48ca1a7c89ffec8b6a0c5d02b89c305671d5ffd8d3c94acf8b8c408575bb/anyio-4.9.0-py3-none-any.whl", hash = "sha256:9f76d541cad6e36af7beb62e978876f3b41e3e04f2c1fbf0884604c0a9c4d93c", size = 100916 },
]

[[package]]
name = "appnope"
version = "0.1.4"
source = { registry = "https://pypi.org/simple" }
sdist = { url = "https://files.pythonhosted.org/packages/35/5d/752690df9ef5b76e169e68d6a129fa6d08a7100ca7f754c89495db3c6019/appnope-0.1.4.tar.gz", hash = "sha256:1de3860566df9caf38f01f86f65e0e13e379af54f9e4bee1e66b48f2efffd1ee", size = 4170 }
wheels = [
    { url = "https://files.pythonhosted.org/packages/81/29/5ecc3a15d5a33e31b26c11426c45c501e439cb865d0bff96315d86443b78/appnope-0.1.4-py2.py3-none-any.whl", hash = "sha256:502575ee11cd7a28c0205f379b525beefebab9d161b7c964670864014ed7213c", size = 4321 },
]

[[package]]
name = "astroid"
version = "3.3.10"
source = { registry = "https://pypi.org/simple" }
sdist = { url = "https://files.pythonhosted.org/packages/00/c2/9b2de9ed027f9fe5734a6c0c0a601289d796b3caaf1e372e23fa88a73047/astroid-3.3.10.tar.gz", hash = "sha256:c332157953060c6deb9caa57303ae0d20b0fbdb2e59b4a4f2a6ba49d0a7961ce", size = 398941 }
wheels = [
    { url = "https://files.pythonhosted.org/packages/15/58/5260205b9968c20b6457ed82f48f9e3d6edf2f1f95103161798b73aeccf0/astroid-3.3.10-py3-none-any.whl", hash = "sha256:104fb9cb9b27ea95e847a94c003be03a9e039334a8ebca5ee27dafaf5c5711eb", size = 275388 },
]

[[package]]
name = "asttokens"
version = "3.0.0"
source = { registry = "https://pypi.org/simple" }
sdist = { url = "https://files.pythonhosted.org/packages/4a/e7/82da0a03e7ba5141f05cce0d302e6eed121ae055e0456ca228bf693984bc/asttokens-3.0.0.tar.gz", hash = "sha256:0dcd8baa8d62b0c1d118b399b2ddba3c4aff271d0d7a9e0d4c1681c79035bbc7", size = 61978 }
wheels = [
    { url = "https://files.pythonhosted.org/packages/25/8a/c46dcc25341b5bce5472c718902eb3d38600a903b14fa6aeecef3f21a46f/asttokens-3.0.0-py3-none-any.whl", hash = "sha256:e3078351a059199dd5138cb1c706e6430c05eff2ff136af5eb4790f9d28932e2", size = 26918 },
]

[[package]]
name = "attrs"
version = "25.3.0"
source = { registry = "https://pypi.org/simple" }
sdist = { url = "https://files.pythonhosted.org/packages/5a/b0/1367933a8532ee6ff8d63537de4f1177af4bff9f3e829baf7331f595bb24/attrs-25.3.0.tar.gz", hash = "sha256:75d7cefc7fb576747b2c81b4442d4d4a1ce0900973527c011d1030fd3bf4af1b", size = 812032 }
wheels = [
    { url = "https://files.pythonhosted.org/packages/77/06/bb80f5f86020c4551da315d78b3ab75e8228f89f0162f2c3a819e407941a/attrs-25.3.0-py3-none-any.whl", hash = "sha256:427318ce031701fea540783410126f03899a97ffc6f61596ad581ac2e40e3bc3", size = 63815 },
]

[[package]]
name = "boolean-py"
version = "5.0"
source = { registry = "https://pypi.org/simple" }
sdist = { url = "https://files.pythonhosted.org/packages/c4/cf/85379f13b76f3a69bca86b60237978af17d6aa0bc5998978c3b8cf05abb2/boolean_py-5.0.tar.gz", hash = "sha256:60cbc4bad079753721d32649545505362c754e121570ada4658b852a3a318d95", size = 37047 }
wheels = [
    { url = "https://files.pythonhosted.org/packages/e5/ca/78d423b324b8d77900030fa59c4aa9054261ef0925631cd2501dd015b7b7/boolean_py-5.0-py3-none-any.whl", hash = "sha256:ef28a70bd43115208441b53a045d1549e2f0ec6e3d08a9d142cbc41c1938e8d9", size = 26577 },
]

[[package]]
name = "cachecontrol"
version = "0.14.3"
source = { registry = "https://pypi.org/simple" }
dependencies = [
    { name = "msgpack" },
    { name = "requests" },
]
sdist = { url = "https://files.pythonhosted.org/packages/58/3a/0cbeb04ea57d2493f3ec5a069a117ab467f85e4a10017c6d854ddcbff104/cachecontrol-0.14.3.tar.gz", hash = "sha256:73e7efec4b06b20d9267b441c1f733664f989fb8688391b670ca812d70795d11", size = 28985 }
wheels = [
    { url = "https://files.pythonhosted.org/packages/81/4c/800b0607b00b3fd20f1087f80ab53d6b4d005515b0f773e4831e37cfa83f/cachecontrol-0.14.3-py3-none-any.whl", hash = "sha256:b35e44a3113f17d2a31c1e6b27b9de6d4405f84ae51baa8c1d3cc5b633010cae", size = 21802 },
]

[package.optional-dependencies]
filecache = [
    { name = "filelock" },
]

[[package]]
name = "certifi"
version = "2025.4.26"
source = { registry = "https://pypi.org/simple" }
sdist = { url = "https://files.pythonhosted.org/packages/e8/9e/c05b3920a3b7d20d3d3310465f50348e5b3694f4f88c6daf736eef3024c4/certifi-2025.4.26.tar.gz", hash = "sha256:0a816057ea3cdefcef70270d2c515e4506bbc954f417fa5ade2021213bb8f0c6", size = 160705 }
wheels = [
    { url = "https://files.pythonhosted.org/packages/4a/7e/3db2bd1b1f9e95f7cddca6d6e75e2f2bd9f51b1246e546d88addca0106bd/certifi-2025.4.26-py3-none-any.whl", hash = "sha256:30350364dfe371162649852c63336a15c70c6510c2ad5015b21c2345311805f3", size = 159618 },
]

[[package]]
name = "cffi"
version = "1.17.1"
source = { registry = "https://pypi.org/simple" }
dependencies = [
    { name = "pycparser" },
]
sdist = { url = "https://files.pythonhosted.org/packages/fc/97/c783634659c2920c3fc70419e3af40972dbaf758daa229a7d6ea6135c90d/cffi-1.17.1.tar.gz", hash = "sha256:1c39c6016c32bc48dd54561950ebd6836e1670f2ae46128f67cf49e789c52824", size = 516621 }
wheels = [
    { url = "https://files.pythonhosted.org/packages/6b/f4/927e3a8899e52a27fa57a48607ff7dc91a9ebe97399b357b85a0c7892e00/cffi-1.17.1-cp311-cp311-macosx_10_9_x86_64.whl", hash = "sha256:a45e3c6913c5b87b3ff120dcdc03f6131fa0065027d0ed7ee6190736a74cd401", size = 182264 },
    { url = "https://files.pythonhosted.org/packages/6c/f5/6c3a8efe5f503175aaddcbea6ad0d2c96dad6f5abb205750d1b3df44ef29/cffi-1.17.1-cp311-cp311-macosx_11_0_arm64.whl", hash = "sha256:30c5e0cb5ae493c04c8b42916e52ca38079f1b235c2f8ae5f4527b963c401caf", size = 178651 },
    { url = "https://files.pythonhosted.org/packages/94/dd/a3f0118e688d1b1a57553da23b16bdade96d2f9bcda4d32e7d2838047ff7/cffi-1.17.1-cp311-cp311-manylinux_2_12_i686.manylinux2010_i686.manylinux_2_17_i686.manylinux2014_i686.whl", hash = "sha256:f75c7ab1f9e4aca5414ed4d8e5c0e303a34f4421f8a0d47a4d019ceff0ab6af4", size = 445259 },
    { url = "https://files.pythonhosted.org/packages/2e/ea/70ce63780f096e16ce8588efe039d3c4f91deb1dc01e9c73a287939c79a6/cffi-1.17.1-cp311-cp311-manylinux_2_17_aarch64.manylinux2014_aarch64.whl", hash = "sha256:a1ed2dd2972641495a3ec98445e09766f077aee98a1c896dcb4ad0d303628e41", size = 469200 },
    { url = "https://files.pythonhosted.org/packages/1c/a0/a4fa9f4f781bda074c3ddd57a572b060fa0df7655d2a4247bbe277200146/cffi-1.17.1-cp311-cp311-manylinux_2_17_ppc64le.manylinux2014_ppc64le.whl", hash = "sha256:46bf43160c1a35f7ec506d254e5c890f3c03648a4dbac12d624e4490a7046cd1", size = 477235 },
    { url = "https://files.pythonhosted.org/packages/62/12/ce8710b5b8affbcdd5c6e367217c242524ad17a02fe5beec3ee339f69f85/cffi-1.17.1-cp311-cp311-manylinux_2_17_s390x.manylinux2014_s390x.whl", hash = "sha256:a24ed04c8ffd54b0729c07cee15a81d964e6fee0e3d4d342a27b020d22959dc6", size = 459721 },
    { url = "https://files.pythonhosted.org/packages/ff/6b/d45873c5e0242196f042d555526f92aa9e0c32355a1be1ff8c27f077fd37/cffi-1.17.1-cp311-cp311-manylinux_2_17_x86_64.manylinux2014_x86_64.whl", hash = "sha256:610faea79c43e44c71e1ec53a554553fa22321b65fae24889706c0a84d4ad86d", size = 467242 },
    { url = "https://files.pythonhosted.org/packages/1a/52/d9a0e523a572fbccf2955f5abe883cfa8bcc570d7faeee06336fbd50c9fc/cffi-1.17.1-cp311-cp311-musllinux_1_1_aarch64.whl", hash = "sha256:a9b15d491f3ad5d692e11f6b71f7857e7835eb677955c00cc0aefcd0669adaf6", size = 477999 },
    { url = "https://files.pythonhosted.org/packages/44/74/f2a2460684a1a2d00ca799ad880d54652841a780c4c97b87754f660c7603/cffi-1.17.1-cp311-cp311-musllinux_1_1_i686.whl", hash = "sha256:de2ea4b5833625383e464549fec1bc395c1bdeeb5f25c4a3a82b5a8c756ec22f", size = 454242 },
    { url = "https://files.pythonhosted.org/packages/f8/4a/34599cac7dfcd888ff54e801afe06a19c17787dfd94495ab0c8d35fe99fb/cffi-1.17.1-cp311-cp311-musllinux_1_1_x86_64.whl", hash = "sha256:fc48c783f9c87e60831201f2cce7f3b2e4846bf4d8728eabe54d60700b318a0b", size = 478604 },
    { url = "https://files.pythonhosted.org/packages/34/33/e1b8a1ba29025adbdcda5fb3a36f94c03d771c1b7b12f726ff7fef2ebe36/cffi-1.17.1-cp311-cp311-win32.whl", hash = "sha256:85a950a4ac9c359340d5963966e3e0a94a676bd6245a4b55bc43949eee26a655", size = 171727 },
    { url = "https://files.pythonhosted.org/packages/3d/97/50228be003bb2802627d28ec0627837ac0bf35c90cf769812056f235b2d1/cffi-1.17.1-cp311-cp311-win_amd64.whl", hash = "sha256:caaf0640ef5f5517f49bc275eca1406b0ffa6aa184892812030f04c2abf589a0", size = 181400 },
    { url = "https://files.pythonhosted.org/packages/5a/84/e94227139ee5fb4d600a7a4927f322e1d4aea6fdc50bd3fca8493caba23f/cffi-1.17.1-cp312-cp312-macosx_10_9_x86_64.whl", hash = "sha256:805b4371bf7197c329fcb3ead37e710d1bca9da5d583f5073b799d5c5bd1eee4", size = 183178 },
    { url = "https://files.pythonhosted.org/packages/da/ee/fb72c2b48656111c4ef27f0f91da355e130a923473bf5ee75c5643d00cca/cffi-1.17.1-cp312-cp312-macosx_11_0_arm64.whl", hash = "sha256:733e99bc2df47476e3848417c5a4540522f234dfd4ef3ab7fafdf555b082ec0c", size = 178840 },
    { url = "https://files.pythonhosted.org/packages/cc/b6/db007700f67d151abadf508cbfd6a1884f57eab90b1bb985c4c8c02b0f28/cffi-1.17.1-cp312-cp312-manylinux_2_12_i686.manylinux2010_i686.manylinux_2_17_i686.manylinux2014_i686.whl", hash = "sha256:1257bdabf294dceb59f5e70c64a3e2f462c30c7ad68092d01bbbfb1c16b1ba36", size = 454803 },
    { url = "https://files.pythonhosted.org/packages/1a/df/f8d151540d8c200eb1c6fba8cd0dfd40904f1b0682ea705c36e6c2e97ab3/cffi-1.17.1-cp312-cp312-manylinux_2_17_aarch64.manylinux2014_aarch64.whl", hash = "sha256:da95af8214998d77a98cc14e3a3bd00aa191526343078b530ceb0bd710fb48a5", size = 478850 },
    { url = "https://files.pythonhosted.org/packages/28/c0/b31116332a547fd2677ae5b78a2ef662dfc8023d67f41b2a83f7c2aa78b1/cffi-1.17.1-cp312-cp312-manylinux_2_17_ppc64le.manylinux2014_ppc64le.whl", hash = "sha256:d63afe322132c194cf832bfec0dc69a99fb9bb6bbd550f161a49e9e855cc78ff", size = 485729 },
    { url = "https://files.pythonhosted.org/packages/91/2b/9a1ddfa5c7f13cab007a2c9cc295b70fbbda7cb10a286aa6810338e60ea1/cffi-1.17.1-cp312-cp312-manylinux_2_17_s390x.manylinux2014_s390x.whl", hash = "sha256:f79fc4fc25f1c8698ff97788206bb3c2598949bfe0fef03d299eb1b5356ada99", size = 471256 },
    { url = "https://files.pythonhosted.org/packages/b2/d5/da47df7004cb17e4955df6a43d14b3b4ae77737dff8bf7f8f333196717bf/cffi-1.17.1-cp312-cp312-manylinux_2_17_x86_64.manylinux2014_x86_64.whl", hash = "sha256:b62ce867176a75d03a665bad002af8e6d54644fad99a3c70905c543130e39d93", size = 479424 },
    { url = "https://files.pythonhosted.org/packages/0b/ac/2a28bcf513e93a219c8a4e8e125534f4f6db03e3179ba1c45e949b76212c/cffi-1.17.1-cp312-cp312-musllinux_1_1_aarch64.whl", hash = "sha256:386c8bf53c502fff58903061338ce4f4950cbdcb23e2902d86c0f722b786bbe3", size = 484568 },
    { url = "https://files.pythonhosted.org/packages/d4/38/ca8a4f639065f14ae0f1d9751e70447a261f1a30fa7547a828ae08142465/cffi-1.17.1-cp312-cp312-musllinux_1_1_x86_64.whl", hash = "sha256:4ceb10419a9adf4460ea14cfd6bc43d08701f0835e979bf821052f1805850fe8", size = 488736 },
    { url = "https://files.pythonhosted.org/packages/86/c5/28b2d6f799ec0bdecf44dced2ec5ed43e0eb63097b0f58c293583b406582/cffi-1.17.1-cp312-cp312-win32.whl", hash = "sha256:a08d7e755f8ed21095a310a693525137cfe756ce62d066e53f502a83dc550f65", size = 172448 },
    { url = "https://files.pythonhosted.org/packages/50/b9/db34c4755a7bd1cb2d1603ac3863f22bcecbd1ba29e5ee841a4bc510b294/cffi-1.17.1-cp312-cp312-win_amd64.whl", hash = "sha256:51392eae71afec0d0c8fb1a53b204dbb3bcabcb3c9b807eedf3e1e6ccf2de903", size = 181976 },
    { url = "https://files.pythonhosted.org/packages/8d/f8/dd6c246b148639254dad4d6803eb6a54e8c85c6e11ec9df2cffa87571dbe/cffi-1.17.1-cp313-cp313-macosx_10_13_x86_64.whl", hash = "sha256:f3a2b4222ce6b60e2e8b337bb9596923045681d71e5a082783484d845390938e", size = 182989 },
    { url = "https://files.pythonhosted.org/packages/8b/f1/672d303ddf17c24fc83afd712316fda78dc6fce1cd53011b839483e1ecc8/cffi-1.17.1-cp313-cp313-macosx_11_0_arm64.whl", hash = "sha256:0984a4925a435b1da406122d4d7968dd861c1385afe3b45ba82b750f229811e2", size = 178802 },
    { url = "https://files.pythonhosted.org/packages/0e/2d/eab2e858a91fdff70533cab61dcff4a1f55ec60425832ddfdc9cd36bc8af/cffi-1.17.1-cp313-cp313-manylinux_2_12_i686.manylinux2010_i686.manylinux_2_17_i686.manylinux2014_i686.whl", hash = "sha256:d01b12eeeb4427d3110de311e1774046ad344f5b1a7403101878976ecd7a10f3", size = 454792 },
    { url = "https://files.pythonhosted.org/packages/75/b2/fbaec7c4455c604e29388d55599b99ebcc250a60050610fadde58932b7ee/cffi-1.17.1-cp313-cp313-manylinux_2_17_aarch64.manylinux2014_aarch64.whl", hash = "sha256:706510fe141c86a69c8ddc029c7910003a17353970cff3b904ff0686a5927683", size = 478893 },
    { url = "https://files.pythonhosted.org/packages/4f/b7/6e4a2162178bf1935c336d4da8a9352cccab4d3a5d7914065490f08c0690/cffi-1.17.1-cp313-cp313-manylinux_2_17_ppc64le.manylinux2014_ppc64le.whl", hash = "sha256:de55b766c7aa2e2a3092c51e0483d700341182f08e67c63630d5b6f200bb28e5", size = 485810 },
    { url = "https://files.pythonhosted.org/packages/c7/8a/1d0e4a9c26e54746dc08c2c6c037889124d4f59dffd853a659fa545f1b40/cffi-1.17.1-cp313-cp313-manylinux_2_17_s390x.manylinux2014_s390x.whl", hash = "sha256:c59d6e989d07460165cc5ad3c61f9fd8f1b4796eacbd81cee78957842b834af4", size = 471200 },
    { url = "https://files.pythonhosted.org/packages/26/9f/1aab65a6c0db35f43c4d1b4f580e8df53914310afc10ae0397d29d697af4/cffi-1.17.1-cp313-cp313-manylinux_2_17_x86_64.manylinux2014_x86_64.whl", hash = "sha256:dd398dbc6773384a17fe0d3e7eeb8d1a21c2200473ee6806bb5e6a8e62bb73dd", size = 479447 },
    { url = "https://files.pythonhosted.org/packages/5f/e4/fb8b3dd8dc0e98edf1135ff067ae070bb32ef9d509d6cb0f538cd6f7483f/cffi-1.17.1-cp313-cp313-musllinux_1_1_aarch64.whl", hash = "sha256:3edc8d958eb099c634dace3c7e16560ae474aa3803a5df240542b305d14e14ed", size = 484358 },
    { url = "https://files.pythonhosted.org/packages/f1/47/d7145bf2dc04684935d57d67dff9d6d795b2ba2796806bb109864be3a151/cffi-1.17.1-cp313-cp313-musllinux_1_1_x86_64.whl", hash = "sha256:72e72408cad3d5419375fc87d289076ee319835bdfa2caad331e377589aebba9", size = 488469 },
    { url = "https://files.pythonhosted.org/packages/bf/ee/f94057fa6426481d663b88637a9a10e859e492c73d0384514a17d78ee205/cffi-1.17.1-cp313-cp313-win32.whl", hash = "sha256:e03eab0a8677fa80d646b5ddece1cbeaf556c313dcfac435ba11f107ba117b5d", size = 172475 },
    { url = "https://files.pythonhosted.org/packages/7c/fc/6a8cb64e5f0324877d503c854da15d76c1e50eb722e320b15345c4d0c6de/cffi-1.17.1-cp313-cp313-win_amd64.whl", hash = "sha256:f6a16c31041f09ead72d69f583767292f750d24913dadacf5756b966aacb3f1a", size = 182009 },
]

[[package]]
name = "charset-normalizer"
version = "3.4.2"
source = { registry = "https://pypi.org/simple" }
sdist = { url = "https://files.pythonhosted.org/packages/e4/33/89c2ced2b67d1c2a61c19c6751aa8902d46ce3dacb23600a283619f5a12d/charset_normalizer-3.4.2.tar.gz", hash = "sha256:5baececa9ecba31eff645232d59845c07aa030f0c81ee70184a90d35099a0e63", size = 126367 }
wheels = [
    { url = "https://files.pythonhosted.org/packages/05/85/4c40d00dcc6284a1c1ad5de5e0996b06f39d8232f1031cd23c2f5c07ee86/charset_normalizer-3.4.2-cp311-cp311-macosx_10_9_universal2.whl", hash = "sha256:be1e352acbe3c78727a16a455126d9ff83ea2dfdcbc83148d2982305a04714c2", size = 198794 },
    { url = "https://files.pythonhosted.org/packages/41/d9/7a6c0b9db952598e97e93cbdfcb91bacd89b9b88c7c983250a77c008703c/charset_normalizer-3.4.2-cp311-cp311-manylinux_2_17_aarch64.manylinux2014_aarch64.whl", hash = "sha256:aa88ca0b1932e93f2d961bf3addbb2db902198dca337d88c89e1559e066e7645", size = 142846 },
    { url = "https://files.pythonhosted.org/packages/66/82/a37989cda2ace7e37f36c1a8ed16c58cf48965a79c2142713244bf945c89/charset_normalizer-3.4.2-cp311-cp311-manylinux_2_17_ppc64le.manylinux2014_ppc64le.whl", hash = "sha256:d524ba3f1581b35c03cb42beebab4a13e6cdad7b36246bd22541fa585a56cccd", size = 153350 },
    { url = "https://files.pythonhosted.org/packages/df/68/a576b31b694d07b53807269d05ec3f6f1093e9545e8607121995ba7a8313/charset_normalizer-3.4.2-cp311-cp311-manylinux_2_17_s390x.manylinux2014_s390x.whl", hash = "sha256:28a1005facc94196e1fb3e82a3d442a9d9110b8434fc1ded7a24a2983c9888d8", size = 145657 },
    { url = "https://files.pythonhosted.org/packages/92/9b/ad67f03d74554bed3aefd56fe836e1623a50780f7c998d00ca128924a499/charset_normalizer-3.4.2-cp311-cp311-manylinux_2_17_x86_64.manylinux2014_x86_64.whl", hash = "sha256:fdb20a30fe1175ecabed17cbf7812f7b804b8a315a25f24678bcdf120a90077f", size = 147260 },
    { url = "https://files.pythonhosted.org/packages/a6/e6/8aebae25e328160b20e31a7e9929b1578bbdc7f42e66f46595a432f8539e/charset_normalizer-3.4.2-cp311-cp311-manylinux_2_5_i686.manylinux1_i686.manylinux_2_17_i686.manylinux2014_i686.whl", hash = "sha256:0f5d9ed7f254402c9e7d35d2f5972c9bbea9040e99cd2861bd77dc68263277c7", size = 149164 },
    { url = "https://files.pythonhosted.org/packages/8b/f2/b3c2f07dbcc248805f10e67a0262c93308cfa149a4cd3d1fe01f593e5fd2/charset_normalizer-3.4.2-cp311-cp311-musllinux_1_2_aarch64.whl", hash = "sha256:efd387a49825780ff861998cd959767800d54f8308936b21025326de4b5a42b9", size = 144571 },
    { url = "https://files.pythonhosted.org/packages/60/5b/c3f3a94bc345bc211622ea59b4bed9ae63c00920e2e8f11824aa5708e8b7/charset_normalizer-3.4.2-cp311-cp311-musllinux_1_2_i686.whl", hash = "sha256:f0aa37f3c979cf2546b73e8222bbfa3dc07a641585340179d768068e3455e544", size = 151952 },
    { url = "https://files.pythonhosted.org/packages/e2/4d/ff460c8b474122334c2fa394a3f99a04cf11c646da895f81402ae54f5c42/charset_normalizer-3.4.2-cp311-cp311-musllinux_1_2_ppc64le.whl", hash = "sha256:e70e990b2137b29dc5564715de1e12701815dacc1d056308e2b17e9095372a82", size = 155959 },
    { url = "https://files.pythonhosted.org/packages/a2/2b/b964c6a2fda88611a1fe3d4c400d39c66a42d6c169c924818c848f922415/charset_normalizer-3.4.2-cp311-cp311-musllinux_1_2_s390x.whl", hash = "sha256:0c8c57f84ccfc871a48a47321cfa49ae1df56cd1d965a09abe84066f6853b9c0", size = 153030 },
    { url = "https://files.pythonhosted.org/packages/59/2e/d3b9811db26a5ebf444bc0fa4f4be5aa6d76fc6e1c0fd537b16c14e849b6/charset_normalizer-3.4.2-cp311-cp311-musllinux_1_2_x86_64.whl", hash = "sha256:6b66f92b17849b85cad91259efc341dce9c1af48e2173bf38a85c6329f1033e5", size = 148015 },
    { url = "https://files.pythonhosted.org/packages/90/07/c5fd7c11eafd561bb51220d600a788f1c8d77c5eef37ee49454cc5c35575/charset_normalizer-3.4.2-cp311-cp311-win32.whl", hash = "sha256:daac4765328a919a805fa5e2720f3e94767abd632ae410a9062dff5412bae65a", size = 98106 },
    { url = "https://files.pythonhosted.org/packages/a8/05/5e33dbef7e2f773d672b6d79f10ec633d4a71cd96db6673625838a4fd532/charset_normalizer-3.4.2-cp311-cp311-win_amd64.whl", hash = "sha256:e53efc7c7cee4c1e70661e2e112ca46a575f90ed9ae3fef200f2a25e954f4b28", size = 105402 },
    { url = "https://files.pythonhosted.org/packages/d7/a4/37f4d6035c89cac7930395a35cc0f1b872e652eaafb76a6075943754f095/charset_normalizer-3.4.2-cp312-cp312-macosx_10_13_universal2.whl", hash = "sha256:0c29de6a1a95f24b9a1aa7aefd27d2487263f00dfd55a77719b530788f75cff7", size = 199936 },
    { url = "https://files.pythonhosted.org/packages/ee/8a/1a5e33b73e0d9287274f899d967907cd0bf9c343e651755d9307e0dbf2b3/charset_normalizer-3.4.2-cp312-cp312-manylinux_2_17_aarch64.manylinux2014_aarch64.whl", hash = "sha256:cddf7bd982eaa998934a91f69d182aec997c6c468898efe6679af88283b498d3", size = 143790 },
    { url = "https://files.pythonhosted.org/packages/66/52/59521f1d8e6ab1482164fa21409c5ef44da3e9f653c13ba71becdd98dec3/charset_normalizer-3.4.2-cp312-cp312-manylinux_2_17_ppc64le.manylinux2014_ppc64le.whl", hash = "sha256:fcbe676a55d7445b22c10967bceaaf0ee69407fbe0ece4d032b6eb8d4565982a", size = 153924 },
    { url = "https://files.pythonhosted.org/packages/86/2d/fb55fdf41964ec782febbf33cb64be480a6b8f16ded2dbe8db27a405c09f/charset_normalizer-3.4.2-cp312-cp312-manylinux_2_17_s390x.manylinux2014_s390x.whl", hash = "sha256:d41c4d287cfc69060fa91cae9683eacffad989f1a10811995fa309df656ec214", size = 146626 },
    { url = "https://files.pythonhosted.org/packages/8c/73/6ede2ec59bce19b3edf4209d70004253ec5f4e319f9a2e3f2f15601ed5f7/charset_normalizer-3.4.2-cp312-cp312-manylinux_2_17_x86_64.manylinux2014_x86_64.whl", hash = "sha256:4e594135de17ab3866138f496755f302b72157d115086d100c3f19370839dd3a", size = 148567 },
    { url = "https://files.pythonhosted.org/packages/09/14/957d03c6dc343c04904530b6bef4e5efae5ec7d7990a7cbb868e4595ee30/charset_normalizer-3.4.2-cp312-cp312-manylinux_2_5_i686.manylinux1_i686.manylinux_2_17_i686.manylinux2014_i686.whl", hash = "sha256:cf713fe9a71ef6fd5adf7a79670135081cd4431c2943864757f0fa3a65b1fafd", size = 150957 },
    { url = "https://files.pythonhosted.org/packages/0d/c8/8174d0e5c10ccebdcb1b53cc959591c4c722a3ad92461a273e86b9f5a302/charset_normalizer-3.4.2-cp312-cp312-musllinux_1_2_aarch64.whl", hash = "sha256:a370b3e078e418187da8c3674eddb9d983ec09445c99a3a263c2011993522981", size = 145408 },
    { url = "https://files.pythonhosted.org/packages/58/aa/8904b84bc8084ac19dc52feb4f5952c6df03ffb460a887b42615ee1382e8/charset_normalizer-3.4.2-cp312-cp312-musllinux_1_2_i686.whl", hash = "sha256:a955b438e62efdf7e0b7b52a64dc5c3396e2634baa62471768a64bc2adb73d5c", size = 153399 },
    { url = "https://files.pythonhosted.org/packages/c2/26/89ee1f0e264d201cb65cf054aca6038c03b1a0c6b4ae998070392a3ce605/charset_normalizer-3.4.2-cp312-cp312-musllinux_1_2_ppc64le.whl", hash = "sha256:7222ffd5e4de8e57e03ce2cef95a4c43c98fcb72ad86909abdfc2c17d227fc1b", size = 156815 },
    { url = "https://files.pythonhosted.org/packages/fd/07/68e95b4b345bad3dbbd3a8681737b4338ff2c9df29856a6d6d23ac4c73cb/charset_normalizer-3.4.2-cp312-cp312-musllinux_1_2_s390x.whl", hash = "sha256:bee093bf902e1d8fc0ac143c88902c3dfc8941f7ea1d6a8dd2bcb786d33db03d", size = 154537 },
    { url = "https://files.pythonhosted.org/packages/77/1a/5eefc0ce04affb98af07bc05f3bac9094513c0e23b0562d64af46a06aae4/charset_normalizer-3.4.2-cp312-cp312-musllinux_1_2_x86_64.whl", hash = "sha256:dedb8adb91d11846ee08bec4c8236c8549ac721c245678282dcb06b221aab59f", size = 149565 },
    { url = "https://files.pythonhosted.org/packages/37/a0/2410e5e6032a174c95e0806b1a6585eb21e12f445ebe239fac441995226a/charset_normalizer-3.4.2-cp312-cp312-win32.whl", hash = "sha256:db4c7bf0e07fc3b7d89ac2a5880a6a8062056801b83ff56d8464b70f65482b6c", size = 98357 },
    { url = "https://files.pythonhosted.org/packages/6c/4f/c02d5c493967af3eda9c771ad4d2bbc8df6f99ddbeb37ceea6e8716a32bc/charset_normalizer-3.4.2-cp312-cp312-win_amd64.whl", hash = "sha256:5a9979887252a82fefd3d3ed2a8e3b937a7a809f65dcb1e068b090e165bbe99e", size = 105776 },
    { url = "https://files.pythonhosted.org/packages/ea/12/a93df3366ed32db1d907d7593a94f1fe6293903e3e92967bebd6950ed12c/charset_normalizer-3.4.2-cp313-cp313-macosx_10_13_universal2.whl", hash = "sha256:926ca93accd5d36ccdabd803392ddc3e03e6d4cd1cf17deff3b989ab8e9dbcf0", size = 199622 },
    { url = "https://files.pythonhosted.org/packages/04/93/bf204e6f344c39d9937d3c13c8cd5bbfc266472e51fc8c07cb7f64fcd2de/charset_normalizer-3.4.2-cp313-cp313-manylinux_2_17_aarch64.manylinux2014_aarch64.whl", hash = "sha256:eba9904b0f38a143592d9fc0e19e2df0fa2e41c3c3745554761c5f6447eedabf", size = 143435 },
    { url = "https://files.pythonhosted.org/packages/22/2a/ea8a2095b0bafa6c5b5a55ffdc2f924455233ee7b91c69b7edfcc9e02284/charset_normalizer-3.4.2-cp313-cp313-manylinux_2_17_ppc64le.manylinux2014_ppc64le.whl", hash = "sha256:3fddb7e2c84ac87ac3a947cb4e66d143ca5863ef48e4a5ecb83bd48619e4634e", size = 153653 },
    { url = "https://files.pythonhosted.org/packages/b6/57/1b090ff183d13cef485dfbe272e2fe57622a76694061353c59da52c9a659/charset_normalizer-3.4.2-cp313-cp313-manylinux_2_17_s390x.manylinux2014_s390x.whl", hash = "sha256:98f862da73774290f251b9df8d11161b6cf25b599a66baf087c1ffe340e9bfd1", size = 146231 },
    { url = "https://files.pythonhosted.org/packages/e2/28/ffc026b26f441fc67bd21ab7f03b313ab3fe46714a14b516f931abe1a2d8/charset_normalizer-3.4.2-cp313-cp313-manylinux_2_17_x86_64.manylinux2014_x86_64.whl", hash = "sha256:6c9379d65defcab82d07b2a9dfbfc2e95bc8fe0ebb1b176a3190230a3ef0e07c", size = 148243 },
    { url = "https://files.pythonhosted.org/packages/c0/0f/9abe9bd191629c33e69e47c6ef45ef99773320e9ad8e9cb08b8ab4a8d4cb/charset_normalizer-3.4.2-cp313-cp313-manylinux_2_5_i686.manylinux1_i686.manylinux_2_17_i686.manylinux2014_i686.whl", hash = "sha256:e635b87f01ebc977342e2697d05b56632f5f879a4f15955dfe8cef2448b51691", size = 150442 },
    { url = "https://files.pythonhosted.org/packages/67/7c/a123bbcedca91d5916c056407f89a7f5e8fdfce12ba825d7d6b9954a1a3c/charset_normalizer-3.4.2-cp313-cp313-musllinux_1_2_aarch64.whl", hash = "sha256:1c95a1e2902a8b722868587c0e1184ad5c55631de5afc0eb96bc4b0d738092c0", size = 145147 },
    { url = "https://files.pythonhosted.org/packages/ec/fe/1ac556fa4899d967b83e9893788e86b6af4d83e4726511eaaad035e36595/charset_normalizer-3.4.2-cp313-cp313-musllinux_1_2_i686.whl", hash = "sha256:ef8de666d6179b009dce7bcb2ad4c4a779f113f12caf8dc77f0162c29d20490b", size = 153057 },
    { url = "https://files.pythonhosted.org/packages/2b/ff/acfc0b0a70b19e3e54febdd5301a98b72fa07635e56f24f60502e954c461/charset_normalizer-3.4.2-cp313-cp313-musllinux_1_2_ppc64le.whl", hash = "sha256:32fc0341d72e0f73f80acb0a2c94216bd704f4f0bce10aedea38f30502b271ff", size = 156454 },
    { url = "https://files.pythonhosted.org/packages/92/08/95b458ce9c740d0645feb0e96cea1f5ec946ea9c580a94adfe0b617f3573/charset_normalizer-3.4.2-cp313-cp313-musllinux_1_2_s390x.whl", hash = "sha256:289200a18fa698949d2b39c671c2cc7a24d44096784e76614899a7ccf2574b7b", size = 154174 },
    { url = "https://files.pythonhosted.org/packages/78/be/8392efc43487ac051eee6c36d5fbd63032d78f7728cb37aebcc98191f1ff/charset_normalizer-3.4.2-cp313-cp313-musllinux_1_2_x86_64.whl", hash = "sha256:4a476b06fbcf359ad25d34a057b7219281286ae2477cc5ff5e3f70a246971148", size = 149166 },
    { url = "https://files.pythonhosted.org/packages/44/96/392abd49b094d30b91d9fbda6a69519e95802250b777841cf3bda8fe136c/charset_normalizer-3.4.2-cp313-cp313-win32.whl", hash = "sha256:aaeeb6a479c7667fbe1099af9617c83aaca22182d6cf8c53966491a0f1b7ffb7", size = 98064 },
    { url = "https://files.pythonhosted.org/packages/e9/b0/0200da600134e001d91851ddc797809e2fe0ea72de90e09bec5a2fbdaccb/charset_normalizer-3.4.2-cp313-cp313-win_amd64.whl", hash = "sha256:aa6af9e7d59f9c12b33ae4e9450619cf2488e2bbe9b44030905877f0b2324980", size = 105641 },
    { url = "https://files.pythonhosted.org/packages/20/94/c5790835a017658cbfabd07f3bfb549140c3ac458cfc196323996b10095a/charset_normalizer-3.4.2-py3-none-any.whl", hash = "sha256:7f56930ab0abd1c45cd15be65cc741c28b1c9a34876ce8c17a2fa107810c0af0", size = 52626 },
]

[[package]]
name = "click"
version = "8.2.1"
source = { registry = "https://pypi.org/simple" }
dependencies = [
    { name = "colorama", marker = "sys_platform == 'win32'" },
]
sdist = { url = "https://files.pythonhosted.org/packages/60/6c/8ca2efa64cf75a977a0d7fac081354553ebe483345c734fb6b6515d96bbc/click-8.2.1.tar.gz", hash = "sha256:27c491cc05d968d271d5a1db13e3b5a184636d9d930f148c50b038f0d0646202", size = 286342 }
wheels = [
    { url = "https://files.pythonhosted.org/packages/85/32/10bb5764d90a8eee674e9dc6f4db6a0ab47c8c4d0d83c27f7c39ac415a4d/click-8.2.1-py3-none-any.whl", hash = "sha256:61a3265b914e850b85317d0b3109c7f8cd35a670f963866005d6ef1d5175a12b", size = 102215 },
]

[[package]]
name = "colorama"
version = "0.4.6"
source = { registry = "https://pypi.org/simple" }
sdist = { url = "https://files.pythonhosted.org/packages/d8/53/6f443c9a4a8358a93a6792e2acffb9d9d5cb0a5cfd8802644b7b1c9a02e4/colorama-0.4.6.tar.gz", hash = "sha256:08695f5cb7ed6e0531a20572697297273c47b8cae5a63ffc6d6ed5c201be6e44", size = 27697 }
wheels = [
    { url = "https://files.pythonhosted.org/packages/d1/d6/3965ed04c63042e047cb6a3e6ed1a63a35087b6a609aa3a15ed8ac56c221/colorama-0.4.6-py2.py3-none-any.whl", hash = "sha256:4f1d9991f5acc0ca119f9d443620b77f9d6b33703e51011c16baf57afb285fc6", size = 25335 },
]

[[package]]
name = "comm"
version = "0.2.2"
source = { registry = "https://pypi.org/simple" }
dependencies = [
    { name = "traitlets" },
]
sdist = { url = "https://files.pythonhosted.org/packages/e9/a8/fb783cb0abe2b5fded9f55e5703015cdf1c9c85b3669087c538dd15a6a86/comm-0.2.2.tar.gz", hash = "sha256:3fd7a84065306e07bea1773df6eb8282de51ba82f77c72f9c85716ab11fe980e", size = 6210 }
wheels = [
<<<<<<< HEAD
    { url = "https://files.pythonhosted.org/packages/e6/75/49e5bfe642f71f272236b5b2d2691cf915a7283cc0ceda56357b61daa538/comm-0.2.2-py3-none-any.whl", hash = "sha256:e6fb86cb70ff661ee8c9c14e7d36d6de3b4066f1441be4063df9c5009f0a64d3", size = 7180 },
=======
    { url = "https://files.pythonhosted.org/packages/e6/75/49e5bfe642f71f272236b5b2d2691cf915a7283cc0ceda56357b61daa538/comm-0.2.2-py3-none-any.whl", hash = "sha256:e6fb86cb70ff661ee8c9c14e7d36d6de3b4066f1441be4063df9c5009f0a64d3", size = 7180, upload-time = "2024-03-12T16:53:39.226Z" },
]

[[package]]
name = "counterpoint"
version = "0.2.3"
source = { editable = "." }
dependencies = [
    { name = "griffe" },
    { name = "jinja2" },
    { name = "litellm" },
    { name = "logfire-api" },
    { name = "pydantic" },
    { name = "tenacity" },
    { name = "typing-extensions" },
]

[package.dev-dependencies]
dev = [
    { name = "ipykernel" },
    { name = "pip-audit" },
    { name = "pylint-pydantic" },
    { name = "pytest" },
    { name = "pytest-asyncio" },
]

[package.metadata]
requires-dist = [
    { name = "griffe", specifier = ">=1.7.0,<2" },
    { name = "jinja2", specifier = ">=3.1.6,<4" },
    { name = "litellm", specifier = ">=1.72.0,<2" },
    { name = "logfire-api", specifier = ">=3.22.0,<5" },
    { name = "pydantic", specifier = ">=2.11.0,<3" },
    { name = "tenacity", specifier = ">=9.1.0,<10" },
    { name = "typing-extensions", specifier = ">=4.14.0,<5" },
]

[package.metadata.requires-dev]
dev = [
    { name = "ipykernel", specifier = "==7.1.0" },
    { name = "pip-audit", specifier = "==2.9.0" },
    { name = "pylint-pydantic", specifier = "==0.4.1" },
    { name = "pytest", specifier = "==8.4.2" },
    { name = "pytest-asyncio", specifier = "==1.2.0" },
>>>>>>> e9dfc1ba
]

[[package]]
name = "cyclonedx-python-lib"
version = "9.1.0"
source = { registry = "https://pypi.org/simple" }
dependencies = [
    { name = "license-expression" },
    { name = "packageurl-python" },
    { name = "py-serializable" },
    { name = "sortedcontainers" },
]
sdist = { url = "https://files.pythonhosted.org/packages/66/fc/abaad5482f7b59c9a0a9d8f354ce4ce23346d582a0d85730b559562bbeb4/cyclonedx_python_lib-9.1.0.tar.gz", hash = "sha256:86935f2c88a7b47a529b93c724dbd3e903bc573f6f8bd977628a7ca1b5dadea1", size = 1048735 }
wheels = [
    { url = "https://files.pythonhosted.org/packages/53/f1/f3be2e9820a2c26fa77622223e91f9c504e1581830930d477e06146073f4/cyclonedx_python_lib-9.1.0-py3-none-any.whl", hash = "sha256:55693fca8edaecc3363b24af14e82cc6e659eb1e8353e58b587c42652ce0fb52", size = 374968 },
]

[[package]]
name = "debugpy"
version = "1.8.14"
source = { registry = "https://pypi.org/simple" }
sdist = { url = "https://files.pythonhosted.org/packages/bd/75/087fe07d40f490a78782ff3b0a30e3968936854105487decdb33446d4b0e/debugpy-1.8.14.tar.gz", hash = "sha256:7cd287184318416850aa8b60ac90105837bb1e59531898c07569d197d2ed5322", size = 1641444 }
wheels = [
    { url = "https://files.pythonhosted.org/packages/67/e8/57fe0c86915671fd6a3d2d8746e40485fd55e8d9e682388fbb3a3d42b86f/debugpy-1.8.14-cp311-cp311-macosx_14_0_universal2.whl", hash = "sha256:1b2ac8c13b2645e0b1eaf30e816404990fbdb168e193322be8f545e8c01644a9", size = 2175064 },
    { url = "https://files.pythonhosted.org/packages/3b/97/2b2fd1b1c9569c6764ccdb650a6f752e4ac31be465049563c9eb127a8487/debugpy-1.8.14-cp311-cp311-manylinux_2_5_x86_64.manylinux1_x86_64.manylinux_2_17_x86_64.manylinux2014_x86_64.whl", hash = "sha256:cf431c343a99384ac7eab2f763980724834f933a271e90496944195318c619e2", size = 3132359 },
    { url = "https://files.pythonhosted.org/packages/c0/ee/b825c87ed06256ee2a7ed8bab8fb3bb5851293bf9465409fdffc6261c426/debugpy-1.8.14-cp311-cp311-win32.whl", hash = "sha256:c99295c76161ad8d507b413cd33422d7c542889fbb73035889420ac1fad354f2", size = 5133269 },
    { url = "https://files.pythonhosted.org/packages/d5/a6/6c70cd15afa43d37839d60f324213843174c1d1e6bb616bd89f7c1341bac/debugpy-1.8.14-cp311-cp311-win_amd64.whl", hash = "sha256:7816acea4a46d7e4e50ad8d09d963a680ecc814ae31cdef3622eb05ccacf7b01", size = 5158156 },
    { url = "https://files.pythonhosted.org/packages/d9/2a/ac2df0eda4898f29c46eb6713a5148e6f8b2b389c8ec9e425a4a1d67bf07/debugpy-1.8.14-cp312-cp312-macosx_14_0_universal2.whl", hash = "sha256:8899c17920d089cfa23e6005ad9f22582fd86f144b23acb9feeda59e84405b84", size = 2501268 },
    { url = "https://files.pythonhosted.org/packages/10/53/0a0cb5d79dd9f7039169f8bf94a144ad3efa52cc519940b3b7dde23bcb89/debugpy-1.8.14-cp312-cp312-manylinux_2_5_x86_64.manylinux1_x86_64.manylinux_2_17_x86_64.manylinux2014_x86_64.whl", hash = "sha256:f6bb5c0dcf80ad5dbc7b7d6eac484e2af34bdacdf81df09b6a3e62792b722826", size = 4221077 },
    { url = "https://files.pythonhosted.org/packages/f8/d5/84e01821f362327bf4828728aa31e907a2eca7c78cd7c6ec062780d249f8/debugpy-1.8.14-cp312-cp312-win32.whl", hash = "sha256:281d44d248a0e1791ad0eafdbbd2912ff0de9eec48022a5bfbc332957487ed3f", size = 5255127 },
    { url = "https://files.pythonhosted.org/packages/33/16/1ed929d812c758295cac7f9cf3dab5c73439c83d9091f2d91871e648093e/debugpy-1.8.14-cp312-cp312-win_amd64.whl", hash = "sha256:5aa56ef8538893e4502a7d79047fe39b1dae08d9ae257074c6464a7b290b806f", size = 5297249 },
    { url = "https://files.pythonhosted.org/packages/4d/e4/395c792b243f2367d84202dc33689aa3d910fb9826a7491ba20fc9e261f5/debugpy-1.8.14-cp313-cp313-macosx_14_0_universal2.whl", hash = "sha256:329a15d0660ee09fec6786acdb6e0443d595f64f5d096fc3e3ccf09a4259033f", size = 2485676 },
    { url = "https://files.pythonhosted.org/packages/ba/f1/6f2ee3f991327ad9e4c2f8b82611a467052a0fb0e247390192580e89f7ff/debugpy-1.8.14-cp313-cp313-manylinux_2_5_x86_64.manylinux1_x86_64.manylinux_2_17_x86_64.manylinux2014_x86_64.whl", hash = "sha256:0f920c7f9af409d90f5fd26e313e119d908b0dd2952c2393cd3247a462331f15", size = 4217514 },
    { url = "https://files.pythonhosted.org/packages/79/28/b9d146f8f2dc535c236ee09ad3e5ac899adb39d7a19b49f03ac95d216beb/debugpy-1.8.14-cp313-cp313-win32.whl", hash = "sha256:3784ec6e8600c66cbdd4ca2726c72d8ca781e94bce2f396cc606d458146f8f4e", size = 5254756 },
    { url = "https://files.pythonhosted.org/packages/e0/62/a7b4a57013eac4ccaef6977966e6bec5c63906dd25a86e35f155952e29a1/debugpy-1.8.14-cp313-cp313-win_amd64.whl", hash = "sha256:684eaf43c95a3ec39a96f1f5195a7ff3d4144e4a18d69bb66beeb1a6de605d6e", size = 5297119 },
    { url = "https://files.pythonhosted.org/packages/97/1a/481f33c37ee3ac8040d3d51fc4c4e4e7e61cb08b8bc8971d6032acc2279f/debugpy-1.8.14-py2.py3-none-any.whl", hash = "sha256:5cd9a579d553b6cb9759a7908a41988ee6280b961f24f63336835d9418216a20", size = 5256230 },
]

[[package]]
name = "decorator"
version = "5.2.1"
source = { registry = "https://pypi.org/simple" }
sdist = { url = "https://files.pythonhosted.org/packages/43/fa/6d96a0978d19e17b68d634497769987b16c8f4cd0a7a05048bec693caa6b/decorator-5.2.1.tar.gz", hash = "sha256:65f266143752f734b0a7cc83c46f4618af75b8c5911b00ccb61d0ac9b6da0360", size = 56711 }
wheels = [
    { url = "https://files.pythonhosted.org/packages/4e/8c/f3147f5c4b73e7550fe5f9352eaa956ae838d5c51eb58e7a25b9f3e2643b/decorator-5.2.1-py3-none-any.whl", hash = "sha256:d316bb415a2d9e2d2b3abcc4084c6502fc09240e292cd76a76afc106a1c8e04a", size = 9190 },
]

[[package]]
name = "defusedxml"
version = "0.7.1"
source = { registry = "https://pypi.org/simple" }
sdist = { url = "https://files.pythonhosted.org/packages/0f/d5/c66da9b79e5bdb124974bfe172b4daf3c984ebd9c2a06e2b8a4dc7331c72/defusedxml-0.7.1.tar.gz", hash = "sha256:1bb3032db185915b62d7c6209c5a8792be6a32ab2fedacc84e01b52c51aa3e69", size = 75520 }
wheels = [
    { url = "https://files.pythonhosted.org/packages/07/6c/aa3f2f849e01cb6a001cd8554a88d4c77c5c1a31c95bdf1cf9301e6d9ef4/defusedxml-0.7.1-py2.py3-none-any.whl", hash = "sha256:a352e7e428770286cc899e2542b6cdaedb2b4953ff269a210103ec58f6198a61", size = 25604 },
]

[[package]]
name = "dill"
version = "0.4.0"
source = { registry = "https://pypi.org/simple" }
sdist = { url = "https://files.pythonhosted.org/packages/12/80/630b4b88364e9a8c8c5797f4602d0f76ef820909ee32f0bacb9f90654042/dill-0.4.0.tar.gz", hash = "sha256:0633f1d2df477324f53a895b02c901fb961bdbf65a17122586ea7019292cbcf0", size = 186976 }
wheels = [
    { url = "https://files.pythonhosted.org/packages/50/3d/9373ad9c56321fdab5b41197068e1d8c25883b3fea29dd361f9b55116869/dill-0.4.0-py3-none-any.whl", hash = "sha256:44f54bf6412c2c8464c14e8243eb163690a9800dbe2c367330883b19c7561049", size = 119668 },
]

[[package]]
name = "distro"
version = "1.9.0"
source = { registry = "https://pypi.org/simple" }
sdist = { url = "https://files.pythonhosted.org/packages/fc/f8/98eea607f65de6527f8a2e8885fc8015d3e6f5775df186e443e0964a11c3/distro-1.9.0.tar.gz", hash = "sha256:2fa77c6fd8940f116ee1d6b94a2f90b13b5ea8d019b98bc8bafdcabcdd9bdbed", size = 60722 }
wheels = [
    { url = "https://files.pythonhosted.org/packages/12/b3/231ffd4ab1fc9d679809f356cebee130ac7daa00d6d6f3206dd4fd137e9e/distro-1.9.0-py3-none-any.whl", hash = "sha256:7bffd925d65168f85027d8da9af6bddab658135b840670a223589bc0c8ef02b2", size = 20277 },
]

[[package]]
name = "executing"
version = "2.2.0"
source = { registry = "https://pypi.org/simple" }
sdist = { url = "https://files.pythonhosted.org/packages/91/50/a9d80c47ff289c611ff12e63f7c5d13942c65d68125160cefd768c73e6e4/executing-2.2.0.tar.gz", hash = "sha256:5d108c028108fe2551d1a7b2e8b713341e2cb4fc0aa7dcf966fa4327a5226755", size = 978693 }
wheels = [
    { url = "https://files.pythonhosted.org/packages/7b/8f/c4d9bafc34ad7ad5d8dc16dd1347ee0e507a52c3adb6bfa8887e1c6a26ba/executing-2.2.0-py2.py3-none-any.whl", hash = "sha256:11387150cad388d62750327a53d3339fad4888b39a6fe233c3afbb54ecffd3aa", size = 26702 },
]

[[package]]
name = "filelock"
version = "3.18.0"
source = { registry = "https://pypi.org/simple" }
sdist = { url = "https://files.pythonhosted.org/packages/0a/10/c23352565a6544bdc5353e0b15fc1c563352101f30e24bf500207a54df9a/filelock-3.18.0.tar.gz", hash = "sha256:adbc88eabb99d2fec8c9c1b229b171f18afa655400173ddc653d5d01501fb9f2", size = 18075 }
wheels = [
    { url = "https://files.pythonhosted.org/packages/4d/36/2a115987e2d8c300a974597416d9de88f2444426de9571f4b59b2cca3acc/filelock-3.18.0-py3-none-any.whl", hash = "sha256:c401f4f8377c4464e6db25fff06205fd89bdd83b65eb0488ed1b160f780e21de", size = 16215 },
]

[[package]]
name = "frozenlist"
version = "1.7.0"
source = { registry = "https://pypi.org/simple" }
sdist = { url = "https://files.pythonhosted.org/packages/79/b1/b64018016eeb087db503b038296fd782586432b9c077fc5c7839e9cb6ef6/frozenlist-1.7.0.tar.gz", hash = "sha256:2e310d81923c2437ea8670467121cc3e9b0f76d3043cc1d2331d56c7fb7a3a8f", size = 45078 }
wheels = [
    { url = "https://files.pythonhosted.org/packages/34/7e/803dde33760128acd393a27eb002f2020ddb8d99d30a44bfbaab31c5f08a/frozenlist-1.7.0-cp311-cp311-macosx_10_9_universal2.whl", hash = "sha256:aa51e147a66b2d74de1e6e2cf5921890de6b0f4820b257465101d7f37b49fb5a", size = 82251 },
    { url = "https://files.pythonhosted.org/packages/75/a9/9c2c5760b6ba45eae11334db454c189d43d34a4c0b489feb2175e5e64277/frozenlist-1.7.0-cp311-cp311-macosx_10_9_x86_64.whl", hash = "sha256:9b35db7ce1cd71d36ba24f80f0c9e7cff73a28d7a74e91fe83e23d27c7828750", size = 48183 },
    { url = "https://files.pythonhosted.org/packages/47/be/4038e2d869f8a2da165f35a6befb9158c259819be22eeaf9c9a8f6a87771/frozenlist-1.7.0-cp311-cp311-macosx_11_0_arm64.whl", hash = "sha256:34a69a85e34ff37791e94542065c8416c1afbf820b68f720452f636d5fb990cd", size = 47107 },
    { url = "https://files.pythonhosted.org/packages/79/26/85314b8a83187c76a37183ceed886381a5f992975786f883472fcb6dc5f2/frozenlist-1.7.0-cp311-cp311-manylinux_2_17_aarch64.manylinux2014_aarch64.whl", hash = "sha256:4a646531fa8d82c87fe4bb2e596f23173caec9185bfbca5d583b4ccfb95183e2", size = 237333 },
    { url = "https://files.pythonhosted.org/packages/1f/fd/e5b64f7d2c92a41639ffb2ad44a6a82f347787abc0c7df5f49057cf11770/frozenlist-1.7.0-cp311-cp311-manylinux_2_17_armv7l.manylinux2014_armv7l.manylinux_2_31_armv7l.whl", hash = "sha256:79b2ffbba483f4ed36a0f236ccb85fbb16e670c9238313709638167670ba235f", size = 231724 },
    { url = "https://files.pythonhosted.org/packages/20/fb/03395c0a43a5976af4bf7534759d214405fbbb4c114683f434dfdd3128ef/frozenlist-1.7.0-cp311-cp311-manylinux_2_17_ppc64le.manylinux2014_ppc64le.whl", hash = "sha256:a26f205c9ca5829cbf82bb2a84b5c36f7184c4316617d7ef1b271a56720d6b30", size = 245842 },
    { url = "https://files.pythonhosted.org/packages/d0/15/c01c8e1dffdac5d9803507d824f27aed2ba76b6ed0026fab4d9866e82f1f/frozenlist-1.7.0-cp311-cp311-manylinux_2_17_s390x.manylinux2014_s390x.whl", hash = "sha256:bcacfad3185a623fa11ea0e0634aac7b691aa925d50a440f39b458e41c561d98", size = 239767 },
    { url = "https://files.pythonhosted.org/packages/14/99/3f4c6fe882c1f5514b6848aa0a69b20cb5e5d8e8f51a339d48c0e9305ed0/frozenlist-1.7.0-cp311-cp311-manylinux_2_5_i686.manylinux1_i686.manylinux_2_17_i686.manylinux2014_i686.whl", hash = "sha256:72c1b0fe8fe451b34f12dce46445ddf14bd2a5bcad7e324987194dc8e3a74c86", size = 224130 },
    { url = "https://files.pythonhosted.org/packages/4d/83/220a374bd7b2aeba9d0725130665afe11de347d95c3620b9b82cc2fcab97/frozenlist-1.7.0-cp311-cp311-manylinux_2_5_x86_64.manylinux1_x86_64.manylinux_2_17_x86_64.manylinux2014_x86_64.whl", hash = "sha256:61d1a5baeaac6c0798ff6edfaeaa00e0e412d49946c53fae8d4b8e8b3566c4ae", size = 235301 },
    { url = "https://files.pythonhosted.org/packages/03/3c/3e3390d75334a063181625343e8daab61b77e1b8214802cc4e8a1bb678fc/frozenlist-1.7.0-cp311-cp311-musllinux_1_2_aarch64.whl", hash = "sha256:7edf5c043c062462f09b6820de9854bf28cc6cc5b6714b383149745e287181a8", size = 234606 },
    { url = "https://files.pythonhosted.org/packages/23/1e/58232c19608b7a549d72d9903005e2d82488f12554a32de2d5fb59b9b1ba/frozenlist-1.7.0-cp311-cp311-musllinux_1_2_armv7l.whl", hash = "sha256:d50ac7627b3a1bd2dcef6f9da89a772694ec04d9a61b66cf87f7d9446b4a0c31", size = 248372 },
    { url = "https://files.pythonhosted.org/packages/c0/a4/e4a567e01702a88a74ce8a324691e62a629bf47d4f8607f24bf1c7216e7f/frozenlist-1.7.0-cp311-cp311-musllinux_1_2_i686.whl", hash = "sha256:ce48b2fece5aeb45265bb7a58259f45027db0abff478e3077e12b05b17fb9da7", size = 229860 },
    { url = "https://files.pythonhosted.org/packages/73/a6/63b3374f7d22268b41a9db73d68a8233afa30ed164c46107b33c4d18ecdd/frozenlist-1.7.0-cp311-cp311-musllinux_1_2_ppc64le.whl", hash = "sha256:fe2365ae915a1fafd982c146754e1de6ab3478def8a59c86e1f7242d794f97d5", size = 245893 },
    { url = "https://files.pythonhosted.org/packages/6d/eb/d18b3f6e64799a79673c4ba0b45e4cfbe49c240edfd03a68be20002eaeaa/frozenlist-1.7.0-cp311-cp311-musllinux_1_2_s390x.whl", hash = "sha256:45a6f2fdbd10e074e8814eb98b05292f27bad7d1883afbe009d96abdcf3bc898", size = 246323 },
    { url = "https://files.pythonhosted.org/packages/5a/f5/720f3812e3d06cd89a1d5db9ff6450088b8f5c449dae8ffb2971a44da506/frozenlist-1.7.0-cp311-cp311-musllinux_1_2_x86_64.whl", hash = "sha256:21884e23cffabb157a9dd7e353779077bf5b8f9a58e9b262c6caad2ef5f80a56", size = 233149 },
    { url = "https://files.pythonhosted.org/packages/69/68/03efbf545e217d5db8446acfd4c447c15b7c8cf4dbd4a58403111df9322d/frozenlist-1.7.0-cp311-cp311-win32.whl", hash = "sha256:284d233a8953d7b24f9159b8a3496fc1ddc00f4db99c324bd5fb5f22d8698ea7", size = 39565 },
    { url = "https://files.pythonhosted.org/packages/58/17/fe61124c5c333ae87f09bb67186d65038834a47d974fc10a5fadb4cc5ae1/frozenlist-1.7.0-cp311-cp311-win_amd64.whl", hash = "sha256:387cbfdcde2f2353f19c2f66bbb52406d06ed77519ac7ee21be0232147c2592d", size = 44019 },
    { url = "https://files.pythonhosted.org/packages/ef/a2/c8131383f1e66adad5f6ecfcce383d584ca94055a34d683bbb24ac5f2f1c/frozenlist-1.7.0-cp312-cp312-macosx_10_13_universal2.whl", hash = "sha256:3dbf9952c4bb0e90e98aec1bd992b3318685005702656bc6f67c1a32b76787f2", size = 81424 },
    { url = "https://files.pythonhosted.org/packages/4c/9d/02754159955088cb52567337d1113f945b9e444c4960771ea90eb73de8db/frozenlist-1.7.0-cp312-cp312-macosx_10_13_x86_64.whl", hash = "sha256:1f5906d3359300b8a9bb194239491122e6cf1444c2efb88865426f170c262cdb", size = 47952 },
    { url = "https://files.pythonhosted.org/packages/01/7a/0046ef1bd6699b40acd2067ed6d6670b4db2f425c56980fa21c982c2a9db/frozenlist-1.7.0-cp312-cp312-macosx_11_0_arm64.whl", hash = "sha256:3dabd5a8f84573c8d10d8859a50ea2dec01eea372031929871368c09fa103478", size = 46688 },
    { url = "https://files.pythonhosted.org/packages/d6/a2/a910bafe29c86997363fb4c02069df4ff0b5bc39d33c5198b4e9dd42d8f8/frozenlist-1.7.0-cp312-cp312-manylinux_2_17_aarch64.manylinux2014_aarch64.whl", hash = "sha256:aa57daa5917f1738064f302bf2626281a1cb01920c32f711fbc7bc36111058a8", size = 243084 },
    { url = "https://files.pythonhosted.org/packages/64/3e/5036af9d5031374c64c387469bfcc3af537fc0f5b1187d83a1cf6fab1639/frozenlist-1.7.0-cp312-cp312-manylinux_2_17_armv7l.manylinux2014_armv7l.manylinux_2_31_armv7l.whl", hash = "sha256:c193dda2b6d49f4c4398962810fa7d7c78f032bf45572b3e04dd5249dff27e08", size = 233524 },
    { url = "https://files.pythonhosted.org/packages/06/39/6a17b7c107a2887e781a48ecf20ad20f1c39d94b2a548c83615b5b879f28/frozenlist-1.7.0-cp312-cp312-manylinux_2_17_ppc64le.manylinux2014_ppc64le.whl", hash = "sha256:bfe2b675cf0aaa6d61bf8fbffd3c274b3c9b7b1623beb3809df8a81399a4a9c4", size = 248493 },
    { url = "https://files.pythonhosted.org/packages/be/00/711d1337c7327d88c44d91dd0f556a1c47fb99afc060ae0ef66b4d24793d/frozenlist-1.7.0-cp312-cp312-manylinux_2_17_s390x.manylinux2014_s390x.whl", hash = "sha256:8fc5d5cda37f62b262405cf9652cf0856839c4be8ee41be0afe8858f17f4c94b", size = 244116 },
    { url = "https://files.pythonhosted.org/packages/24/fe/74e6ec0639c115df13d5850e75722750adabdc7de24e37e05a40527ca539/frozenlist-1.7.0-cp312-cp312-manylinux_2_5_i686.manylinux1_i686.manylinux_2_17_i686.manylinux2014_i686.whl", hash = "sha256:b0d5ce521d1dd7d620198829b87ea002956e4319002ef0bc8d3e6d045cb4646e", size = 224557 },
    { url = "https://files.pythonhosted.org/packages/8d/db/48421f62a6f77c553575201e89048e97198046b793f4a089c79a6e3268bd/frozenlist-1.7.0-cp312-cp312-manylinux_2_5_x86_64.manylinux1_x86_64.manylinux_2_17_x86_64.manylinux2014_x86_64.whl", hash = "sha256:488d0a7d6a0008ca0db273c542098a0fa9e7dfaa7e57f70acef43f32b3f69dca", size = 241820 },
    { url = "https://files.pythonhosted.org/packages/1d/fa/cb4a76bea23047c8462976ea7b7a2bf53997a0ca171302deae9d6dd12096/frozenlist-1.7.0-cp312-cp312-musllinux_1_2_aarch64.whl", hash = "sha256:15a7eaba63983d22c54d255b854e8108e7e5f3e89f647fc854bd77a237e767df", size = 236542 },
    { url = "https://files.pythonhosted.org/packages/5d/32/476a4b5cfaa0ec94d3f808f193301debff2ea42288a099afe60757ef6282/frozenlist-1.7.0-cp312-cp312-musllinux_1_2_armv7l.whl", hash = "sha256:1eaa7e9c6d15df825bf255649e05bd8a74b04a4d2baa1ae46d9c2d00b2ca2cb5", size = 249350 },
    { url = "https://files.pythonhosted.org/packages/8d/ba/9a28042f84a6bf8ea5dbc81cfff8eaef18d78b2a1ad9d51c7bc5b029ad16/frozenlist-1.7.0-cp312-cp312-musllinux_1_2_i686.whl", hash = "sha256:e4389e06714cfa9d47ab87f784a7c5be91d3934cd6e9a7b85beef808297cc025", size = 225093 },
    { url = "https://files.pythonhosted.org/packages/bc/29/3a32959e68f9cf000b04e79ba574527c17e8842e38c91d68214a37455786/frozenlist-1.7.0-cp312-cp312-musllinux_1_2_ppc64le.whl", hash = "sha256:73bd45e1488c40b63fe5a7df892baf9e2a4d4bb6409a2b3b78ac1c6236178e01", size = 245482 },
    { url = "https://files.pythonhosted.org/packages/80/e8/edf2f9e00da553f07f5fa165325cfc302dead715cab6ac8336a5f3d0adc2/frozenlist-1.7.0-cp312-cp312-musllinux_1_2_s390x.whl", hash = "sha256:99886d98e1643269760e5fe0df31e5ae7050788dd288947f7f007209b8c33f08", size = 249590 },
    { url = "https://files.pythonhosted.org/packages/1c/80/9a0eb48b944050f94cc51ee1c413eb14a39543cc4f760ed12657a5a3c45a/frozenlist-1.7.0-cp312-cp312-musllinux_1_2_x86_64.whl", hash = "sha256:290a172aae5a4c278c6da8a96222e6337744cd9c77313efe33d5670b9f65fc43", size = 237785 },
    { url = "https://files.pythonhosted.org/packages/f3/74/87601e0fb0369b7a2baf404ea921769c53b7ae00dee7dcfe5162c8c6dbf0/frozenlist-1.7.0-cp312-cp312-win32.whl", hash = "sha256:426c7bc70e07cfebc178bc4c2bf2d861d720c4fff172181eeb4a4c41d4ca2ad3", size = 39487 },
    { url = "https://files.pythonhosted.org/packages/0b/15/c026e9a9fc17585a9d461f65d8593d281fedf55fbf7eb53f16c6df2392f9/frozenlist-1.7.0-cp312-cp312-win_amd64.whl", hash = "sha256:563b72efe5da92e02eb68c59cb37205457c977aa7a449ed1b37e6939e5c47c6a", size = 43874 },
    { url = "https://files.pythonhosted.org/packages/24/90/6b2cebdabdbd50367273c20ff6b57a3dfa89bd0762de02c3a1eb42cb6462/frozenlist-1.7.0-cp313-cp313-macosx_10_13_universal2.whl", hash = "sha256:ee80eeda5e2a4e660651370ebffd1286542b67e268aa1ac8d6dbe973120ef7ee", size = 79791 },
    { url = "https://files.pythonhosted.org/packages/83/2e/5b70b6a3325363293fe5fc3ae74cdcbc3e996c2a11dde2fd9f1fb0776d19/frozenlist-1.7.0-cp313-cp313-macosx_10_13_x86_64.whl", hash = "sha256:d1a81c85417b914139e3a9b995d4a1c84559afc839a93cf2cb7f15e6e5f6ed2d", size = 47165 },
    { url = "https://files.pythonhosted.org/packages/f4/25/a0895c99270ca6966110f4ad98e87e5662eab416a17e7fd53c364bf8b954/frozenlist-1.7.0-cp313-cp313-macosx_11_0_arm64.whl", hash = "sha256:cbb65198a9132ebc334f237d7b0df163e4de83fb4f2bdfe46c1e654bdb0c5d43", size = 45881 },
    { url = "https://files.pythonhosted.org/packages/19/7c/71bb0bbe0832793c601fff68cd0cf6143753d0c667f9aec93d3c323f4b55/frozenlist-1.7.0-cp313-cp313-manylinux_2_17_aarch64.manylinux2014_aarch64.whl", hash = "sha256:dab46c723eeb2c255a64f9dc05b8dd601fde66d6b19cdb82b2e09cc6ff8d8b5d", size = 232409 },
    { url = "https://files.pythonhosted.org/packages/c0/45/ed2798718910fe6eb3ba574082aaceff4528e6323f9a8570be0f7028d8e9/frozenlist-1.7.0-cp313-cp313-manylinux_2_17_armv7l.manylinux2014_armv7l.manylinux_2_31_armv7l.whl", hash = "sha256:6aeac207a759d0dedd2e40745575ae32ab30926ff4fa49b1635def65806fddee", size = 225132 },
    { url = "https://files.pythonhosted.org/packages/ba/e2/8417ae0f8eacb1d071d4950f32f229aa6bf68ab69aab797b72a07ea68d4f/frozenlist-1.7.0-cp313-cp313-manylinux_2_17_ppc64le.manylinux2014_ppc64le.whl", hash = "sha256:bd8c4e58ad14b4fa7802b8be49d47993182fdd4023393899632c88fd8cd994eb", size = 237638 },
    { url = "https://files.pythonhosted.org/packages/f8/b7/2ace5450ce85f2af05a871b8c8719b341294775a0a6c5585d5e6170f2ce7/frozenlist-1.7.0-cp313-cp313-manylinux_2_17_s390x.manylinux2014_s390x.whl", hash = "sha256:04fb24d104f425da3540ed83cbfc31388a586a7696142004c577fa61c6298c3f", size = 233539 },
    { url = "https://files.pythonhosted.org/packages/46/b9/6989292c5539553dba63f3c83dc4598186ab2888f67c0dc1d917e6887db6/frozenlist-1.7.0-cp313-cp313-manylinux_2_5_i686.manylinux1_i686.manylinux_2_17_i686.manylinux2014_i686.whl", hash = "sha256:6a5c505156368e4ea6b53b5ac23c92d7edc864537ff911d2fb24c140bb175e60", size = 215646 },
    { url = "https://files.pythonhosted.org/packages/72/31/bc8c5c99c7818293458fe745dab4fd5730ff49697ccc82b554eb69f16a24/frozenlist-1.7.0-cp313-cp313-manylinux_2_5_x86_64.manylinux1_x86_64.manylinux_2_17_x86_64.manylinux2014_x86_64.whl", hash = "sha256:8bd7eb96a675f18aa5c553eb7ddc24a43c8c18f22e1f9925528128c052cdbe00", size = 232233 },
    { url = "https://files.pythonhosted.org/packages/59/52/460db4d7ba0811b9ccb85af996019f5d70831f2f5f255f7cc61f86199795/frozenlist-1.7.0-cp313-cp313-musllinux_1_2_aarch64.whl", hash = "sha256:05579bf020096fe05a764f1f84cd104a12f78eaab68842d036772dc6d4870b4b", size = 227996 },
    { url = "https://files.pythonhosted.org/packages/ba/c9/f4b39e904c03927b7ecf891804fd3b4df3db29b9e487c6418e37988d6e9d/frozenlist-1.7.0-cp313-cp313-musllinux_1_2_armv7l.whl", hash = "sha256:376b6222d114e97eeec13d46c486facd41d4f43bab626b7c3f6a8b4e81a5192c", size = 242280 },
    { url = "https://files.pythonhosted.org/packages/b8/33/3f8d6ced42f162d743e3517781566b8481322be321b486d9d262adf70bfb/frozenlist-1.7.0-cp313-cp313-musllinux_1_2_i686.whl", hash = "sha256:0aa7e176ebe115379b5b1c95b4096fb1c17cce0847402e227e712c27bdb5a949", size = 217717 },
    { url = "https://files.pythonhosted.org/packages/3e/e8/ad683e75da6ccef50d0ab0c2b2324b32f84fc88ceee778ed79b8e2d2fe2e/frozenlist-1.7.0-cp313-cp313-musllinux_1_2_ppc64le.whl", hash = "sha256:3fbba20e662b9c2130dc771e332a99eff5da078b2b2648153a40669a6d0e36ca", size = 236644 },
    { url = "https://files.pythonhosted.org/packages/b2/14/8d19ccdd3799310722195a72ac94ddc677541fb4bef4091d8e7775752360/frozenlist-1.7.0-cp313-cp313-musllinux_1_2_s390x.whl", hash = "sha256:f3f4410a0a601d349dd406b5713fec59b4cee7e71678d5b17edda7f4655a940b", size = 238879 },
    { url = "https://files.pythonhosted.org/packages/ce/13/c12bf657494c2fd1079a48b2db49fa4196325909249a52d8f09bc9123fd7/frozenlist-1.7.0-cp313-cp313-musllinux_1_2_x86_64.whl", hash = "sha256:e2cdfaaec6a2f9327bf43c933c0319a7c429058e8537c508964a133dffee412e", size = 232502 },
    { url = "https://files.pythonhosted.org/packages/d7/8b/e7f9dfde869825489382bc0d512c15e96d3964180c9499efcec72e85db7e/frozenlist-1.7.0-cp313-cp313-win32.whl", hash = "sha256:5fc4df05a6591c7768459caba1b342d9ec23fa16195e744939ba5914596ae3e1", size = 39169 },
    { url = "https://files.pythonhosted.org/packages/35/89/a487a98d94205d85745080a37860ff5744b9820a2c9acbcdd9440bfddf98/frozenlist-1.7.0-cp313-cp313-win_amd64.whl", hash = "sha256:52109052b9791a3e6b5d1b65f4b909703984b770694d3eb64fad124c835d7cba", size = 43219 },
    { url = "https://files.pythonhosted.org/packages/56/d5/5c4cf2319a49eddd9dd7145e66c4866bdc6f3dbc67ca3d59685149c11e0d/frozenlist-1.7.0-cp313-cp313t-macosx_10_13_universal2.whl", hash = "sha256:a6f86e4193bb0e235ef6ce3dde5cbabed887e0b11f516ce8a0f4d3b33078ec2d", size = 84345 },
    { url = "https://files.pythonhosted.org/packages/a4/7d/ec2c1e1dc16b85bc9d526009961953df9cec8481b6886debb36ec9107799/frozenlist-1.7.0-cp313-cp313t-macosx_10_13_x86_64.whl", hash = "sha256:82d664628865abeb32d90ae497fb93df398a69bb3434463d172b80fc25b0dd7d", size = 48880 },
    { url = "https://files.pythonhosted.org/packages/69/86/f9596807b03de126e11e7d42ac91e3d0b19a6599c714a1989a4e85eeefc4/frozenlist-1.7.0-cp313-cp313t-macosx_11_0_arm64.whl", hash = "sha256:912a7e8375a1c9a68325a902f3953191b7b292aa3c3fb0d71a216221deca460b", size = 48498 },
    { url = "https://files.pythonhosted.org/packages/5e/cb/df6de220f5036001005f2d726b789b2c0b65f2363b104bbc16f5be8084f8/frozenlist-1.7.0-cp313-cp313t-manylinux_2_17_aarch64.manylinux2014_aarch64.whl", hash = "sha256:9537c2777167488d539bc5de2ad262efc44388230e5118868e172dd4a552b146", size = 292296 },
    { url = "https://files.pythonhosted.org/packages/83/1f/de84c642f17c8f851a2905cee2dae401e5e0daca9b5ef121e120e19aa825/frozenlist-1.7.0-cp313-cp313t-manylinux_2_17_armv7l.manylinux2014_armv7l.manylinux_2_31_armv7l.whl", hash = "sha256:f34560fb1b4c3e30ba35fa9a13894ba39e5acfc5f60f57d8accde65f46cc5e74", size = 273103 },
    { url = "https://files.pythonhosted.org/packages/88/3c/c840bfa474ba3fa13c772b93070893c6e9d5c0350885760376cbe3b6c1b3/frozenlist-1.7.0-cp313-cp313t-manylinux_2_17_ppc64le.manylinux2014_ppc64le.whl", hash = "sha256:acd03d224b0175f5a850edc104ac19040d35419eddad04e7cf2d5986d98427f1", size = 292869 },
    { url = "https://files.pythonhosted.org/packages/a6/1c/3efa6e7d5a39a1d5ef0abeb51c48fb657765794a46cf124e5aca2c7a592c/frozenlist-1.7.0-cp313-cp313t-manylinux_2_17_s390x.manylinux2014_s390x.whl", hash = "sha256:f2038310bc582f3d6a09b3816ab01737d60bf7b1ec70f5356b09e84fb7408ab1", size = 291467 },
    { url = "https://files.pythonhosted.org/packages/4f/00/d5c5e09d4922c395e2f2f6b79b9a20dab4b67daaf78ab92e7729341f61f6/frozenlist-1.7.0-cp313-cp313t-manylinux_2_5_i686.manylinux1_i686.manylinux_2_17_i686.manylinux2014_i686.whl", hash = "sha256:b8c05e4c8e5f36e5e088caa1bf78a687528f83c043706640a92cb76cd6999384", size = 266028 },
    { url = "https://files.pythonhosted.org/packages/4e/27/72765be905619dfde25a7f33813ac0341eb6b076abede17a2e3fbfade0cb/frozenlist-1.7.0-cp313-cp313t-manylinux_2_5_x86_64.manylinux1_x86_64.manylinux_2_17_x86_64.manylinux2014_x86_64.whl", hash = "sha256:765bb588c86e47d0b68f23c1bee323d4b703218037765dcf3f25c838c6fecceb", size = 284294 },
    { url = "https://files.pythonhosted.org/packages/88/67/c94103a23001b17808eb7dd1200c156bb69fb68e63fcf0693dde4cd6228c/frozenlist-1.7.0-cp313-cp313t-musllinux_1_2_aarch64.whl", hash = "sha256:32dc2e08c67d86d0969714dd484fd60ff08ff81d1a1e40a77dd34a387e6ebc0c", size = 281898 },
    { url = "https://files.pythonhosted.org/packages/42/34/a3e2c00c00f9e2a9db5653bca3fec306349e71aff14ae45ecc6d0951dd24/frozenlist-1.7.0-cp313-cp313t-musllinux_1_2_armv7l.whl", hash = "sha256:c0303e597eb5a5321b4de9c68e9845ac8f290d2ab3f3e2c864437d3c5a30cd65", size = 290465 },
    { url = "https://files.pythonhosted.org/packages/bb/73/f89b7fbce8b0b0c095d82b008afd0590f71ccb3dee6eee41791cf8cd25fd/frozenlist-1.7.0-cp313-cp313t-musllinux_1_2_i686.whl", hash = "sha256:a47f2abb4e29b3a8d0b530f7c3598badc6b134562b1a5caee867f7c62fee51e3", size = 266385 },
    { url = "https://files.pythonhosted.org/packages/cd/45/e365fdb554159462ca12df54bc59bfa7a9a273ecc21e99e72e597564d1ae/frozenlist-1.7.0-cp313-cp313t-musllinux_1_2_ppc64le.whl", hash = "sha256:3d688126c242a6fabbd92e02633414d40f50bb6002fa4cf995a1d18051525657", size = 288771 },
    { url = "https://files.pythonhosted.org/packages/00/11/47b6117002a0e904f004d70ec5194fe9144f117c33c851e3d51c765962d0/frozenlist-1.7.0-cp313-cp313t-musllinux_1_2_s390x.whl", hash = "sha256:4e7e9652b3d367c7bd449a727dc79d5043f48b88d0cbfd4f9f1060cf2b414104", size = 288206 },
    { url = "https://files.pythonhosted.org/packages/40/37/5f9f3c3fd7f7746082ec67bcdc204db72dad081f4f83a503d33220a92973/frozenlist-1.7.0-cp313-cp313t-musllinux_1_2_x86_64.whl", hash = "sha256:1a85e345b4c43db8b842cab1feb41be5cc0b10a1830e6295b69d7310f99becaf", size = 282620 },
    { url = "https://files.pythonhosted.org/packages/0b/31/8fbc5af2d183bff20f21aa743b4088eac4445d2bb1cdece449ae80e4e2d1/frozenlist-1.7.0-cp313-cp313t-win32.whl", hash = "sha256:3a14027124ddb70dfcee5148979998066897e79f89f64b13328595c4bdf77c81", size = 43059 },
    { url = "https://files.pythonhosted.org/packages/bb/ed/41956f52105b8dbc26e457c5705340c67c8cc2b79f394b79bffc09d0e938/frozenlist-1.7.0-cp313-cp313t-win_amd64.whl", hash = "sha256:3bf8010d71d4507775f658e9823210b7427be36625b387221642725b515dcf3e", size = 47516 },
    { url = "https://files.pythonhosted.org/packages/ee/45/b82e3c16be2182bff01179db177fe144d58b5dc787a7d4492c6ed8b9317f/frozenlist-1.7.0-py3-none-any.whl", hash = "sha256:9a5af342e34f7e97caf8c995864c7a396418ae2859cc6fdf1b1073020d516a7e", size = 13106 },
]

[[package]]
name = "fsspec"
version = "2025.5.1"
source = { registry = "https://pypi.org/simple" }
sdist = { url = "https://files.pythonhosted.org/packages/00/f7/27f15d41f0ed38e8fcc488584b57e902b331da7f7c6dcda53721b15838fc/fsspec-2025.5.1.tar.gz", hash = "sha256:2e55e47a540b91843b755e83ded97c6e897fa0942b11490113f09e9c443c2475", size = 303033 }
wheels = [
    { url = "https://files.pythonhosted.org/packages/bb/61/78c7b3851add1481b048b5fdc29067397a1784e2910592bc81bb3f608635/fsspec-2025.5.1-py3-none-any.whl", hash = "sha256:24d3a2e663d5fc735ab256263c4075f374a174c3410c0b25e5bd1970bceaa462", size = 199052 },
]

[[package]]
name = "giskard-agents"
version = "0.2.3"
source = { editable = "." }
dependencies = [
    { name = "griffe" },
    { name = "jinja2" },
    { name = "litellm" },
    { name = "logfire-api" },
    { name = "pydantic" },
    { name = "tenacity" },
    { name = "typing-extensions" },
]

[package.dev-dependencies]
dev = [
    { name = "ipykernel" },
    { name = "pip-audit" },
    { name = "pylint-pydantic" },
    { name = "pytest" },
    { name = "pytest-asyncio" },
]

[package.metadata]
requires-dist = [
    { name = "griffe", specifier = ">=1.7.0,<2" },
    { name = "jinja2", specifier = ">=3.1.6,<4" },
    { name = "litellm", specifier = ">=1.72.0,<2" },
    { name = "logfire-api", specifier = ">=3.22.0,<5" },
    { name = "pydantic", specifier = ">=2.11.0,<3" },
    { name = "tenacity", specifier = ">=9.1.0,<10" },
    { name = "typing-extensions", specifier = ">=4.14.0,<5" },
]

[package.metadata.requires-dev]
dev = [
    { name = "ipykernel", specifier = "==7.0.1" },
    { name = "pip-audit", specifier = "==2.9.0" },
    { name = "pylint-pydantic", specifier = "==0.4.0" },
    { name = "pytest", specifier = "==8.4.2" },
    { name = "pytest-asyncio", specifier = "==1.2.0" },
]

[[package]]
name = "griffe"
version = "1.7.3"
source = { registry = "https://pypi.org/simple" }
dependencies = [
    { name = "colorama" },
]
sdist = { url = "https://files.pythonhosted.org/packages/a9/3e/5aa9a61f7c3c47b0b52a1d930302992229d191bf4bc76447b324b731510a/griffe-1.7.3.tar.gz", hash = "sha256:52ee893c6a3a968b639ace8015bec9d36594961e156e23315c8e8e51401fa50b", size = 395137 }
wheels = [
    { url = "https://files.pythonhosted.org/packages/58/c6/5c20af38c2a57c15d87f7f38bee77d63c1d2a3689f74fefaf35915dd12b2/griffe-1.7.3-py3-none-any.whl", hash = "sha256:c6b3ee30c2f0f17f30bcdef5068d6ab7a2a4f1b8bf1a3e74b56fffd21e1c5f75", size = 129303 },
]

[[package]]
name = "h11"
version = "0.16.0"
source = { registry = "https://pypi.org/simple" }
sdist = { url = "https://files.pythonhosted.org/packages/01/ee/02a2c011bdab74c6fb3c75474d40b3052059d95df7e73351460c8588d963/h11-0.16.0.tar.gz", hash = "sha256:4e35b956cf45792e4caa5885e69fba00bdbc6ffafbfa020300e549b208ee5ff1", size = 101250 }
wheels = [
    { url = "https://files.pythonhosted.org/packages/04/4b/29cac41a4d98d144bf5f6d33995617b185d14b22401f75ca86f384e87ff1/h11-0.16.0-py3-none-any.whl", hash = "sha256:63cf8bbe7522de3bf65932fda1d9c2772064ffb3dae62d55932da54b31cb6c86", size = 37515 },
]

[[package]]
name = "hf-xet"
version = "1.1.3"
source = { registry = "https://pypi.org/simple" }
sdist = { url = "https://files.pythonhosted.org/packages/75/dc/dc091aeeb671e71cbec30e84963f9c0202c17337b24b0a800e7d205543e8/hf_xet-1.1.3.tar.gz", hash = "sha256:a5f09b1dd24e6ff6bcedb4b0ddab2d81824098bb002cf8b4ffa780545fa348c3", size = 488127 }
wheels = [
    { url = "https://files.pythonhosted.org/packages/9b/1f/bc01a4c0894973adebbcd4aa338a06815c76333ebb3921d94dcbd40dae6a/hf_xet-1.1.3-cp37-abi3-macosx_10_12_x86_64.whl", hash = "sha256:c3b508b5f583a75641aebf732853deb058953370ce8184f5dabc49f803b0819b", size = 2256929 },
    { url = "https://files.pythonhosted.org/packages/78/07/6ef50851b5c6b45b77a6e018fa299c69a2db3b8bbd0d5af594c0238b1ceb/hf_xet-1.1.3-cp37-abi3-macosx_11_0_arm64.whl", hash = "sha256:b788a61977fbe6b5186e66239e2a329a3f0b7e7ff50dad38984c0c74f44aeca1", size = 2153719 },
    { url = "https://files.pythonhosted.org/packages/52/48/e929e6e3db6e4758c2adf0f2ca2c59287f1b76229d8bdc1a4c9cfc05212e/hf_xet-1.1.3-cp37-abi3-manylinux_2_17_x86_64.manylinux2014_x86_64.whl", hash = "sha256:fd2da210856444a34aad8ada2fc12f70dabed7cc20f37e90754d1d9b43bc0534", size = 4820519 },
    { url = "https://files.pythonhosted.org/packages/28/2e/03f89c5014a5aafaa9b150655f811798a317036646623bdaace25f485ae8/hf_xet-1.1.3-cp37-abi3-manylinux_2_28_aarch64.whl", hash = "sha256:8203f52827e3df65981984936654a5b390566336956f65765a8aa58c362bb841", size = 4964121 },
    { url = "https://files.pythonhosted.org/packages/47/8b/5cd399a92b47d98086f55fc72d69bc9ea5e5c6f27a9ed3e0cdd6be4e58a3/hf_xet-1.1.3-cp37-abi3-musllinux_1_2_aarch64.whl", hash = "sha256:30c575a5306f8e6fda37edb866762140a435037365eba7a17ce7bd0bc0216a8b", size = 5283017 },
    { url = "https://files.pythonhosted.org/packages/53/e3/2fcec58d2fcfd25ff07feb876f466cfa11f8dcf9d3b742c07fe9dd51ee0a/hf_xet-1.1.3-cp37-abi3-musllinux_1_2_x86_64.whl", hash = "sha256:7c1a6aa6abed1f696f8099aa9796ca04c9ee778a58728a115607de9cc4638ff1", size = 4970349 },
    { url = "https://files.pythonhosted.org/packages/53/bf/10ca917e335861101017ff46044c90e517b574fbb37219347b83be1952f6/hf_xet-1.1.3-cp37-abi3-win_amd64.whl", hash = "sha256:b578ae5ac9c056296bb0df9d018e597c8dc6390c5266f35b5c44696003cde9f3", size = 2310934 },
]

[[package]]
name = "httpcore"
version = "1.0.9"
source = { registry = "https://pypi.org/simple" }
dependencies = [
    { name = "certifi" },
    { name = "h11" },
]
sdist = { url = "https://files.pythonhosted.org/packages/06/94/82699a10bca87a5556c9c59b5963f2d039dbd239f25bc2a63907a05a14cb/httpcore-1.0.9.tar.gz", hash = "sha256:6e34463af53fd2ab5d807f399a9b45ea31c3dfa2276f15a2c3f00afff6e176e8", size = 85484 }
wheels = [
    { url = "https://files.pythonhosted.org/packages/7e/f5/f66802a942d491edb555dd61e3a9961140fd64c90bce1eafd741609d334d/httpcore-1.0.9-py3-none-any.whl", hash = "sha256:2d400746a40668fc9dec9810239072b40b4484b640a8c38fd654a024c7a1bf55", size = 78784 },
]

[[package]]
name = "httpx"
version = "0.28.1"
source = { registry = "https://pypi.org/simple" }
dependencies = [
    { name = "anyio" },
    { name = "certifi" },
    { name = "httpcore" },
    { name = "idna" },
]
sdist = { url = "https://files.pythonhosted.org/packages/b1/df/48c586a5fe32a0f01324ee087459e112ebb7224f646c0b5023f5e79e9956/httpx-0.28.1.tar.gz", hash = "sha256:75e98c5f16b0f35b567856f597f06ff2270a374470a5c2392242528e3e3e42fc", size = 141406 }
wheels = [
    { url = "https://files.pythonhosted.org/packages/2a/39/e50c7c3a983047577ee07d2a9e53faf5a69493943ec3f6a384bdc792deb2/httpx-0.28.1-py3-none-any.whl", hash = "sha256:d909fcccc110f8c7faf814ca82a9a4d816bc5a6dbfea25d6591d6985b8ba59ad", size = 73517 },
]

[[package]]
name = "huggingface-hub"
version = "0.33.0"
source = { registry = "https://pypi.org/simple" }
dependencies = [
    { name = "filelock" },
    { name = "fsspec" },
    { name = "hf-xet", marker = "platform_machine == 'aarch64' or platform_machine == 'amd64' or platform_machine == 'arm64' or platform_machine == 'x86_64'" },
    { name = "packaging" },
    { name = "pyyaml" },
    { name = "requests" },
    { name = "tqdm" },
    { name = "typing-extensions" },
]
sdist = { url = "https://files.pythonhosted.org/packages/91/8a/1362d565fefabaa4185cf3ae842a98dbc5b35146f5694f7080f043a6952f/huggingface_hub-0.33.0.tar.gz", hash = "sha256:aa31f70d29439d00ff7a33837c03f1f9dd83971ce4e29ad664d63ffb17d3bb97", size = 426179 }
wheels = [
    { url = "https://files.pythonhosted.org/packages/33/fb/53587a89fbc00799e4179796f51b3ad713c5de6bb680b2becb6d37c94649/huggingface_hub-0.33.0-py3-none-any.whl", hash = "sha256:e8668875b40c68f9929150d99727d39e5ebb8a05a98e4191b908dc7ded9074b3", size = 514799 },
]

[[package]]
name = "idna"
version = "3.10"
source = { registry = "https://pypi.org/simple" }
sdist = { url = "https://files.pythonhosted.org/packages/f1/70/7703c29685631f5a7590aa73f1f1d3fa9a380e654b86af429e0934a32f7d/idna-3.10.tar.gz", hash = "sha256:12f65c9b470abda6dc35cf8e63cc574b1c52b11df2c86030af0ac09b01b13ea9", size = 190490 }
wheels = [
    { url = "https://files.pythonhosted.org/packages/76/c6/c88e154df9c4e1a2a66ccf0005a88dfb2650c1dffb6f5ce603dfbd452ce3/idna-3.10-py3-none-any.whl", hash = "sha256:946d195a0d259cbba61165e88e65941f16e9b36ea6ddb97f00452bae8b1287d3", size = 70442 },
]

[[package]]
name = "importlib-metadata"
version = "8.7.0"
source = { registry = "https://pypi.org/simple" }
dependencies = [
    { name = "zipp" },
]
sdist = { url = "https://files.pythonhosted.org/packages/76/66/650a33bd90f786193e4de4b3ad86ea60b53c89b669a5c7be931fac31cdb0/importlib_metadata-8.7.0.tar.gz", hash = "sha256:d13b81ad223b890aa16c5471f2ac3056cf76c5f10f82d6f9292f0b415f389000", size = 56641 }
wheels = [
    { url = "https://files.pythonhosted.org/packages/20/b0/36bd937216ec521246249be3bf9855081de4c5e06a0c9b4219dbeda50373/importlib_metadata-8.7.0-py3-none-any.whl", hash = "sha256:e5dd1551894c77868a30651cef00984d50e1002d06942a7101d34870c5f02afd", size = 27656 },
]

[[package]]
name = "iniconfig"
version = "2.1.0"
source = { registry = "https://pypi.org/simple" }
sdist = { url = "https://files.pythonhosted.org/packages/f2/97/ebf4da567aa6827c909642694d71c9fcf53e5b504f2d96afea02718862f3/iniconfig-2.1.0.tar.gz", hash = "sha256:3abbd2e30b36733fee78f9c7f7308f2d0050e88f0087fd25c2645f63c773e1c7", size = 4793 }
wheels = [
    { url = "https://files.pythonhosted.org/packages/2c/e1/e6716421ea10d38022b952c159d5161ca1193197fb744506875fbb87ea7b/iniconfig-2.1.0-py3-none-any.whl", hash = "sha256:9deba5723312380e77435581c6bf4935c94cbfab9b1ed33ef8d238ea168eb760", size = 6050 },
]

[[package]]
name = "ipykernel"
version = "7.1.0"
source = { registry = "https://pypi.org/simple" }
dependencies = [
    { name = "appnope", marker = "sys_platform == 'darwin'" },
    { name = "comm" },
    { name = "debugpy" },
    { name = "ipython" },
    { name = "jupyter-client" },
    { name = "jupyter-core" },
    { name = "matplotlib-inline" },
    { name = "nest-asyncio" },
    { name = "packaging" },
    { name = "psutil" },
    { name = "pyzmq" },
    { name = "tornado" },
    { name = "traitlets" },
]
<<<<<<< HEAD
sdist = { url = "https://files.pythonhosted.org/packages/a8/4c/9f0024c8457286c6bfd5405a15d650ec5ea36f420ef9bbc58b301f66cfc5/ipykernel-7.0.1.tar.gz", hash = "sha256:2d3fd7cdef22071c2abbad78f142b743228c5d59cd470d034871ae0ac359533c", size = 171460 }
wheels = [
    { url = "https://files.pythonhosted.org/packages/b8/f7/761037905ffdec673533bfa43af8d4c31c859c778dfc3bbb71899875ec18/ipykernel-7.0.1-py3-none-any.whl", hash = "sha256:87182a8305e28954b6721087dec45b171712610111d494c17bb607befa1c4000", size = 118157 },
=======
sdist = { url = "https://files.pythonhosted.org/packages/b9/a4/4948be6eb88628505b83a1f2f40d90254cab66abf2043b3c40fa07dfce0f/ipykernel-7.1.0.tar.gz", hash = "sha256:58a3fc88533d5930c3546dc7eac66c6d288acde4f801e2001e65edc5dc9cf0db", size = 174579, upload-time = "2025-10-27T09:46:39.471Z" }
wheels = [
    { url = "https://files.pythonhosted.org/packages/a3/17/20c2552266728ceba271967b87919664ecc0e33efca29c3efc6baf88c5f9/ipykernel-7.1.0-py3-none-any.whl", hash = "sha256:763b5ec6c5b7776f6a8d7ce09b267693b4e5ce75cb50ae696aaefb3c85e1ea4c", size = 117968, upload-time = "2025-10-27T09:46:37.805Z" },
>>>>>>> e9dfc1ba
]

[[package]]
name = "ipython"
version = "9.3.0"
source = { registry = "https://pypi.org/simple" }
dependencies = [
    { name = "colorama", marker = "sys_platform == 'win32'" },
    { name = "decorator" },
    { name = "ipython-pygments-lexers" },
    { name = "jedi" },
    { name = "matplotlib-inline" },
    { name = "pexpect", marker = "sys_platform != 'emscripten' and sys_platform != 'win32'" },
    { name = "prompt-toolkit" },
    { name = "pygments" },
    { name = "stack-data" },
    { name = "traitlets" },
    { name = "typing-extensions", marker = "python_full_version < '3.12'" },
]
sdist = { url = "https://files.pythonhosted.org/packages/dc/09/4c7e06b96fbd203e06567b60fb41b06db606b6a82db6db7b2c85bb72a15c/ipython-9.3.0.tar.gz", hash = "sha256:79eb896f9f23f50ad16c3bc205f686f6e030ad246cc309c6279a242b14afe9d8", size = 4426460 }
wheels = [
    { url = "https://files.pythonhosted.org/packages/3c/99/9ed3d52d00f1846679e3aa12e2326ac7044b5e7f90dc822b60115fa533ca/ipython-9.3.0-py3-none-any.whl", hash = "sha256:1a0b6dd9221a1f5dddf725b57ac0cb6fddc7b5f470576231ae9162b9b3455a04", size = 605320 },
]

[[package]]
name = "ipython-pygments-lexers"
version = "1.1.1"
source = { registry = "https://pypi.org/simple" }
dependencies = [
    { name = "pygments" },
]
sdist = { url = "https://files.pythonhosted.org/packages/ef/4c/5dd1d8af08107f88c7f741ead7a40854b8ac24ddf9ae850afbcf698aa552/ipython_pygments_lexers-1.1.1.tar.gz", hash = "sha256:09c0138009e56b6854f9535736f4171d855c8c08a563a0dcd8022f78355c7e81", size = 8393 }
wheels = [
    { url = "https://files.pythonhosted.org/packages/d9/33/1f075bf72b0b747cb3288d011319aaf64083cf2efef8354174e3ed4540e2/ipython_pygments_lexers-1.1.1-py3-none-any.whl", hash = "sha256:a9462224a505ade19a605f71f8fa63c2048833ce50abc86768a0d81d876dc81c", size = 8074 },
]

[[package]]
name = "isort"
version = "6.0.1"
source = { registry = "https://pypi.org/simple" }
sdist = { url = "https://files.pythonhosted.org/packages/b8/21/1e2a441f74a653a144224d7d21afe8f4169e6c7c20bb13aec3a2dc3815e0/isort-6.0.1.tar.gz", hash = "sha256:1cb5df28dfbc742e490c5e41bad6da41b805b0a8be7bc93cd0fb2a8a890ac450", size = 821955 }
wheels = [
    { url = "https://files.pythonhosted.org/packages/c1/11/114d0a5f4dabbdcedc1125dee0888514c3c3b16d3e9facad87ed96fad97c/isort-6.0.1-py3-none-any.whl", hash = "sha256:2dc5d7f65c9678d94c88dfc29161a320eec67328bc97aad576874cb4be1e9615", size = 94186 },
]

[[package]]
name = "jedi"
version = "0.19.2"
source = { registry = "https://pypi.org/simple" }
dependencies = [
    { name = "parso" },
]
sdist = { url = "https://files.pythonhosted.org/packages/72/3a/79a912fbd4d8dd6fbb02bf69afd3bb72cf0c729bb3063c6f4498603db17a/jedi-0.19.2.tar.gz", hash = "sha256:4770dc3de41bde3966b02eb84fbcf557fb33cce26ad23da12c742fb50ecb11f0", size = 1231287 }
wheels = [
    { url = "https://files.pythonhosted.org/packages/c0/5a/9cac0c82afec3d09ccd97c8b6502d48f165f9124db81b4bcb90b4af974ee/jedi-0.19.2-py2.py3-none-any.whl", hash = "sha256:a8ef22bde8490f57fe5c7681a3c83cb58874daf72b4784de3cce5b6ef6edb5b9", size = 1572278 },
]

[[package]]
name = "jinja2"
version = "3.1.6"
source = { registry = "https://pypi.org/simple" }
dependencies = [
    { name = "markupsafe" },
]
sdist = { url = "https://files.pythonhosted.org/packages/df/bf/f7da0350254c0ed7c72f3e33cef02e048281fec7ecec5f032d4aac52226b/jinja2-3.1.6.tar.gz", hash = "sha256:0137fb05990d35f1275a587e9aee6d56da821fc83491a0fb838183be43f66d6d", size = 245115 }
wheels = [
    { url = "https://files.pythonhosted.org/packages/62/a1/3d680cbfd5f4b8f15abc1d571870c5fc3e594bb582bc3b64ea099db13e56/jinja2-3.1.6-py3-none-any.whl", hash = "sha256:85ece4451f492d0c13c5dd7c13a64681a86afae63a5f347908daf103ce6d2f67", size = 134899 },
]

[[package]]
name = "jiter"
version = "0.10.0"
source = { registry = "https://pypi.org/simple" }
sdist = { url = "https://files.pythonhosted.org/packages/ee/9d/ae7ddb4b8ab3fb1b51faf4deb36cb48a4fbbd7cb36bad6a5fca4741306f7/jiter-0.10.0.tar.gz", hash = "sha256:07a7142c38aacc85194391108dc91b5b57093c978a9932bd86a36862759d9500", size = 162759 }
wheels = [
    { url = "https://files.pythonhosted.org/packages/1b/dd/6cefc6bd68b1c3c979cecfa7029ab582b57690a31cd2f346c4d0ce7951b6/jiter-0.10.0-cp311-cp311-macosx_10_12_x86_64.whl", hash = "sha256:3bebe0c558e19902c96e99217e0b8e8b17d570906e72ed8a87170bc290b1e978", size = 317473 },
    { url = "https://files.pythonhosted.org/packages/be/cf/fc33f5159ce132be1d8dd57251a1ec7a631c7df4bd11e1cd198308c6ae32/jiter-0.10.0-cp311-cp311-macosx_11_0_arm64.whl", hash = "sha256:558cc7e44fd8e507a236bee6a02fa17199ba752874400a0ca6cd6e2196cdb7dc", size = 321971 },
    { url = "https://files.pythonhosted.org/packages/68/a4/da3f150cf1d51f6c472616fb7650429c7ce053e0c962b41b68557fdf6379/jiter-0.10.0-cp311-cp311-manylinux_2_17_aarch64.manylinux2014_aarch64.whl", hash = "sha256:4d613e4b379a07d7c8453c5712ce7014e86c6ac93d990a0b8e7377e18505e98d", size = 345574 },
    { url = "https://files.pythonhosted.org/packages/84/34/6e8d412e60ff06b186040e77da5f83bc158e9735759fcae65b37d681f28b/jiter-0.10.0-cp311-cp311-manylinux_2_17_armv7l.manylinux2014_armv7l.whl", hash = "sha256:f62cf8ba0618eda841b9bf61797f21c5ebd15a7a1e19daab76e4e4b498d515b2", size = 371028 },
    { url = "https://files.pythonhosted.org/packages/fb/d9/9ee86173aae4576c35a2f50ae930d2ccb4c4c236f6cb9353267aa1d626b7/jiter-0.10.0-cp311-cp311-manylinux_2_17_ppc64le.manylinux2014_ppc64le.whl", hash = "sha256:919d139cdfa8ae8945112398511cb7fca58a77382617d279556b344867a37e61", size = 491083 },
    { url = "https://files.pythonhosted.org/packages/d9/2c/f955de55e74771493ac9e188b0f731524c6a995dffdcb8c255b89c6fb74b/jiter-0.10.0-cp311-cp311-manylinux_2_17_s390x.manylinux2014_s390x.whl", hash = "sha256:13ddbc6ae311175a3b03bd8994881bc4635c923754932918e18da841632349db", size = 388821 },
    { url = "https://files.pythonhosted.org/packages/81/5a/0e73541b6edd3f4aada586c24e50626c7815c561a7ba337d6a7eb0a915b4/jiter-0.10.0-cp311-cp311-manylinux_2_17_x86_64.manylinux2014_x86_64.whl", hash = "sha256:4c440ea003ad10927a30521a9062ce10b5479592e8a70da27f21eeb457b4a9c5", size = 352174 },
    { url = "https://files.pythonhosted.org/packages/1c/c0/61eeec33b8c75b31cae42be14d44f9e6fe3ac15a4e58010256ac3abf3638/jiter-0.10.0-cp311-cp311-manylinux_2_5_i686.manylinux1_i686.whl", hash = "sha256:dc347c87944983481e138dea467c0551080c86b9d21de6ea9306efb12ca8f606", size = 391869 },
    { url = "https://files.pythonhosted.org/packages/41/22/5beb5ee4ad4ef7d86f5ea5b4509f680a20706c4a7659e74344777efb7739/jiter-0.10.0-cp311-cp311-musllinux_1_1_aarch64.whl", hash = "sha256:13252b58c1f4d8c5b63ab103c03d909e8e1e7842d302473f482915d95fefd605", size = 523741 },
    { url = "https://files.pythonhosted.org/packages/ea/10/768e8818538e5817c637b0df52e54366ec4cebc3346108a4457ea7a98f32/jiter-0.10.0-cp311-cp311-musllinux_1_1_x86_64.whl", hash = "sha256:7d1bbf3c465de4a24ab12fb7766a0003f6f9bce48b8b6a886158c4d569452dc5", size = 514527 },
    { url = "https://files.pythonhosted.org/packages/73/6d/29b7c2dc76ce93cbedabfd842fc9096d01a0550c52692dfc33d3cc889815/jiter-0.10.0-cp311-cp311-win32.whl", hash = "sha256:db16e4848b7e826edca4ccdd5b145939758dadf0dc06e7007ad0e9cfb5928ae7", size = 210765 },
    { url = "https://files.pythonhosted.org/packages/c2/c9/d394706deb4c660137caf13e33d05a031d734eb99c051142e039d8ceb794/jiter-0.10.0-cp311-cp311-win_amd64.whl", hash = "sha256:9c9c1d5f10e18909e993f9641f12fe1c77b3e9b533ee94ffa970acc14ded3812", size = 209234 },
    { url = "https://files.pythonhosted.org/packages/6d/b5/348b3313c58f5fbfb2194eb4d07e46a35748ba6e5b3b3046143f3040bafa/jiter-0.10.0-cp312-cp312-macosx_10_12_x86_64.whl", hash = "sha256:1e274728e4a5345a6dde2d343c8da018b9d4bd4350f5a472fa91f66fda44911b", size = 312262 },
    { url = "https://files.pythonhosted.org/packages/9c/4a/6a2397096162b21645162825f058d1709a02965606e537e3304b02742e9b/jiter-0.10.0-cp312-cp312-macosx_11_0_arm64.whl", hash = "sha256:7202ae396446c988cb2a5feb33a543ab2165b786ac97f53b59aafb803fef0744", size = 320124 },
    { url = "https://files.pythonhosted.org/packages/2a/85/1ce02cade7516b726dd88f59a4ee46914bf79d1676d1228ef2002ed2f1c9/jiter-0.10.0-cp312-cp312-manylinux_2_17_aarch64.manylinux2014_aarch64.whl", hash = "sha256:23ba7722d6748b6920ed02a8f1726fb4b33e0fd2f3f621816a8b486c66410ab2", size = 345330 },
    { url = "https://files.pythonhosted.org/packages/75/d0/bb6b4f209a77190ce10ea8d7e50bf3725fc16d3372d0a9f11985a2b23eff/jiter-0.10.0-cp312-cp312-manylinux_2_17_armv7l.manylinux2014_armv7l.whl", hash = "sha256:371eab43c0a288537d30e1f0b193bc4eca90439fc08a022dd83e5e07500ed026", size = 369670 },
    { url = "https://files.pythonhosted.org/packages/a0/f5/a61787da9b8847a601e6827fbc42ecb12be2c925ced3252c8ffcb56afcaf/jiter-0.10.0-cp312-cp312-manylinux_2_17_ppc64le.manylinux2014_ppc64le.whl", hash = "sha256:6c675736059020365cebc845a820214765162728b51ab1e03a1b7b3abb70f74c", size = 489057 },
    { url = "https://files.pythonhosted.org/packages/12/e4/6f906272810a7b21406c760a53aadbe52e99ee070fc5c0cb191e316de30b/jiter-0.10.0-cp312-cp312-manylinux_2_17_s390x.manylinux2014_s390x.whl", hash = "sha256:0c5867d40ab716e4684858e4887489685968a47e3ba222e44cde6e4a2154f959", size = 389372 },
    { url = "https://files.pythonhosted.org/packages/e2/ba/77013b0b8ba904bf3762f11e0129b8928bff7f978a81838dfcc958ad5728/jiter-0.10.0-cp312-cp312-manylinux_2_17_x86_64.manylinux2014_x86_64.whl", hash = "sha256:395bb9a26111b60141757d874d27fdea01b17e8fac958b91c20128ba8f4acc8a", size = 352038 },
    { url = "https://files.pythonhosted.org/packages/67/27/c62568e3ccb03368dbcc44a1ef3a423cb86778a4389e995125d3d1aaa0a4/jiter-0.10.0-cp312-cp312-manylinux_2_5_i686.manylinux1_i686.whl", hash = "sha256:6842184aed5cdb07e0c7e20e5bdcfafe33515ee1741a6835353bb45fe5d1bd95", size = 391538 },
    { url = "https://files.pythonhosted.org/packages/c0/72/0d6b7e31fc17a8fdce76164884edef0698ba556b8eb0af9546ae1a06b91d/jiter-0.10.0-cp312-cp312-musllinux_1_1_aarch64.whl", hash = "sha256:62755d1bcea9876770d4df713d82606c8c1a3dca88ff39046b85a048566d56ea", size = 523557 },
    { url = "https://files.pythonhosted.org/packages/2f/09/bc1661fbbcbeb6244bd2904ff3a06f340aa77a2b94e5a7373fd165960ea3/jiter-0.10.0-cp312-cp312-musllinux_1_1_x86_64.whl", hash = "sha256:533efbce2cacec78d5ba73a41756beff8431dfa1694b6346ce7af3a12c42202b", size = 514202 },
    { url = "https://files.pythonhosted.org/packages/1b/84/5a5d5400e9d4d54b8004c9673bbe4403928a00d28529ff35b19e9d176b19/jiter-0.10.0-cp312-cp312-win32.whl", hash = "sha256:8be921f0cadd245e981b964dfbcd6fd4bc4e254cdc069490416dd7a2632ecc01", size = 211781 },
    { url = "https://files.pythonhosted.org/packages/9b/52/7ec47455e26f2d6e5f2ea4951a0652c06e5b995c291f723973ae9e724a65/jiter-0.10.0-cp312-cp312-win_amd64.whl", hash = "sha256:a7c7d785ae9dda68c2678532a5a1581347e9c15362ae9f6e68f3fdbfb64f2e49", size = 206176 },
    { url = "https://files.pythonhosted.org/packages/2e/b0/279597e7a270e8d22623fea6c5d4eeac328e7d95c236ed51a2b884c54f70/jiter-0.10.0-cp313-cp313-macosx_10_12_x86_64.whl", hash = "sha256:e0588107ec8e11b6f5ef0e0d656fb2803ac6cf94a96b2b9fc675c0e3ab5e8644", size = 311617 },
    { url = "https://files.pythonhosted.org/packages/91/e3/0916334936f356d605f54cc164af4060e3e7094364add445a3bc79335d46/jiter-0.10.0-cp313-cp313-macosx_11_0_arm64.whl", hash = "sha256:cafc4628b616dc32530c20ee53d71589816cf385dd9449633e910d596b1f5c8a", size = 318947 },
    { url = "https://files.pythonhosted.org/packages/6a/8e/fd94e8c02d0e94539b7d669a7ebbd2776e51f329bb2c84d4385e8063a2ad/jiter-0.10.0-cp313-cp313-manylinux_2_17_aarch64.manylinux2014_aarch64.whl", hash = "sha256:520ef6d981172693786a49ff5b09eda72a42e539f14788124a07530f785c3ad6", size = 344618 },
    { url = "https://files.pythonhosted.org/packages/6f/b0/f9f0a2ec42c6e9c2e61c327824687f1e2415b767e1089c1d9135f43816bd/jiter-0.10.0-cp313-cp313-manylinux_2_17_armv7l.manylinux2014_armv7l.whl", hash = "sha256:554dedfd05937f8fc45d17ebdf298fe7e0c77458232bcb73d9fbbf4c6455f5b3", size = 368829 },
    { url = "https://files.pythonhosted.org/packages/e8/57/5bbcd5331910595ad53b9fd0c610392ac68692176f05ae48d6ce5c852967/jiter-0.10.0-cp313-cp313-manylinux_2_17_ppc64le.manylinux2014_ppc64le.whl", hash = "sha256:5bc299da7789deacf95f64052d97f75c16d4fc8c4c214a22bf8d859a4288a1c2", size = 491034 },
    { url = "https://files.pythonhosted.org/packages/9b/be/c393df00e6e6e9e623a73551774449f2f23b6ec6a502a3297aeeece2c65a/jiter-0.10.0-cp313-cp313-manylinux_2_17_s390x.manylinux2014_s390x.whl", hash = "sha256:5161e201172de298a8a1baad95eb85db4fb90e902353b1f6a41d64ea64644e25", size = 388529 },
    { url = "https://files.pythonhosted.org/packages/42/3e/df2235c54d365434c7f150b986a6e35f41ebdc2f95acea3036d99613025d/jiter-0.10.0-cp313-cp313-manylinux_2_17_x86_64.manylinux2014_x86_64.whl", hash = "sha256:2e2227db6ba93cb3e2bf67c87e594adde0609f146344e8207e8730364db27041", size = 350671 },
    { url = "https://files.pythonhosted.org/packages/c6/77/71b0b24cbcc28f55ab4dbfe029f9a5b73aeadaba677843fc6dc9ed2b1d0a/jiter-0.10.0-cp313-cp313-manylinux_2_5_i686.manylinux1_i686.whl", hash = "sha256:15acb267ea5e2c64515574b06a8bf393fbfee6a50eb1673614aa45f4613c0cca", size = 390864 },
    { url = "https://files.pythonhosted.org/packages/6a/d3/ef774b6969b9b6178e1d1e7a89a3bd37d241f3d3ec5f8deb37bbd203714a/jiter-0.10.0-cp313-cp313-musllinux_1_1_aarch64.whl", hash = "sha256:901b92f2e2947dc6dfcb52fd624453862e16665ea909a08398dde19c0731b7f4", size = 522989 },
    { url = "https://files.pythonhosted.org/packages/0c/41/9becdb1d8dd5d854142f45a9d71949ed7e87a8e312b0bede2de849388cb9/jiter-0.10.0-cp313-cp313-musllinux_1_1_x86_64.whl", hash = "sha256:d0cb9a125d5a3ec971a094a845eadde2db0de85b33c9f13eb94a0c63d463879e", size = 513495 },
    { url = "https://files.pythonhosted.org/packages/9c/36/3468e5a18238bdedae7c4d19461265b5e9b8e288d3f86cd89d00cbb48686/jiter-0.10.0-cp313-cp313-win32.whl", hash = "sha256:48a403277ad1ee208fb930bdf91745e4d2d6e47253eedc96e2559d1e6527006d", size = 211289 },
    { url = "https://files.pythonhosted.org/packages/7e/07/1c96b623128bcb913706e294adb5f768fb7baf8db5e1338ce7b4ee8c78ef/jiter-0.10.0-cp313-cp313-win_amd64.whl", hash = "sha256:75f9eb72ecb640619c29bf714e78c9c46c9c4eaafd644bf78577ede459f330d4", size = 205074 },
    { url = "https://files.pythonhosted.org/packages/54/46/caa2c1342655f57d8f0f2519774c6d67132205909c65e9aa8255e1d7b4f4/jiter-0.10.0-cp313-cp313t-macosx_11_0_arm64.whl", hash = "sha256:28ed2a4c05a1f32ef0e1d24c2611330219fed727dae01789f4a335617634b1ca", size = 318225 },
    { url = "https://files.pythonhosted.org/packages/43/84/c7d44c75767e18946219ba2d703a5a32ab37b0bc21886a97bc6062e4da42/jiter-0.10.0-cp313-cp313t-manylinux_2_17_x86_64.manylinux2014_x86_64.whl", hash = "sha256:14a4c418b1ec86a195f1ca69da8b23e8926c752b685af665ce30777233dfe070", size = 350235 },
    { url = "https://files.pythonhosted.org/packages/01/16/f5a0135ccd968b480daad0e6ab34b0c7c5ba3bc447e5088152696140dcb3/jiter-0.10.0-cp313-cp313t-win_amd64.whl", hash = "sha256:d7bfed2fe1fe0e4dda6ef682cee888ba444b21e7a6553e03252e4feb6cf0adca", size = 207278 },
    { url = "https://files.pythonhosted.org/packages/1c/9b/1d646da42c3de6c2188fdaa15bce8ecb22b635904fc68be025e21249ba44/jiter-0.10.0-cp314-cp314-macosx_10_12_x86_64.whl", hash = "sha256:5e9251a5e83fab8d87799d3e1a46cb4b7f2919b895c6f4483629ed2446f66522", size = 310866 },
    { url = "https://files.pythonhosted.org/packages/ad/0e/26538b158e8a7c7987e94e7aeb2999e2e82b1f9d2e1f6e9874ddf71ebda0/jiter-0.10.0-cp314-cp314-macosx_11_0_arm64.whl", hash = "sha256:023aa0204126fe5b87ccbcd75c8a0d0261b9abdbbf46d55e7ae9f8e22424eeb8", size = 318772 },
    { url = "https://files.pythonhosted.org/packages/7b/fb/d302893151caa1c2636d6574d213e4b34e31fd077af6050a9c5cbb42f6fb/jiter-0.10.0-cp314-cp314-manylinux_2_17_aarch64.manylinux2014_aarch64.whl", hash = "sha256:3c189c4f1779c05f75fc17c0c1267594ed918996a231593a21a5ca5438445216", size = 344534 },
    { url = "https://files.pythonhosted.org/packages/01/d8/5780b64a149d74e347c5128d82176eb1e3241b1391ac07935693466d6219/jiter-0.10.0-cp314-cp314-manylinux_2_17_armv7l.manylinux2014_armv7l.whl", hash = "sha256:15720084d90d1098ca0229352607cd68256c76991f6b374af96f36920eae13c4", size = 369087 },
    { url = "https://files.pythonhosted.org/packages/e8/5b/f235a1437445160e777544f3ade57544daf96ba7e96c1a5b24a6f7ac7004/jiter-0.10.0-cp314-cp314-manylinux_2_17_ppc64le.manylinux2014_ppc64le.whl", hash = "sha256:e4f2fb68e5f1cfee30e2b2a09549a00683e0fde4c6a2ab88c94072fc33cb7426", size = 490694 },
    { url = "https://files.pythonhosted.org/packages/85/a9/9c3d4617caa2ff89cf61b41e83820c27ebb3f7b5fae8a72901e8cd6ff9be/jiter-0.10.0-cp314-cp314-manylinux_2_17_s390x.manylinux2014_s390x.whl", hash = "sha256:ce541693355fc6da424c08b7edf39a2895f58d6ea17d92cc2b168d20907dee12", size = 388992 },
    { url = "https://files.pythonhosted.org/packages/68/b1/344fd14049ba5c94526540af7eb661871f9c54d5f5601ff41a959b9a0bbd/jiter-0.10.0-cp314-cp314-manylinux_2_17_x86_64.manylinux2014_x86_64.whl", hash = "sha256:31c50c40272e189d50006ad5c73883caabb73d4e9748a688b216e85a9a9ca3b9", size = 351723 },
    { url = "https://files.pythonhosted.org/packages/41/89/4c0e345041186f82a31aee7b9d4219a910df672b9fef26f129f0cda07a29/jiter-0.10.0-cp314-cp314-manylinux_2_5_i686.manylinux1_i686.whl", hash = "sha256:fa3402a2ff9815960e0372a47b75c76979d74402448509ccd49a275fa983ef8a", size = 392215 },
    { url = "https://files.pythonhosted.org/packages/55/58/ee607863e18d3f895feb802154a2177d7e823a7103f000df182e0f718b38/jiter-0.10.0-cp314-cp314-musllinux_1_1_aarch64.whl", hash = "sha256:1956f934dca32d7bb647ea21d06d93ca40868b505c228556d3373cbd255ce853", size = 522762 },
    { url = "https://files.pythonhosted.org/packages/15/d0/9123fb41825490d16929e73c212de9a42913d68324a8ce3c8476cae7ac9d/jiter-0.10.0-cp314-cp314-musllinux_1_1_x86_64.whl", hash = "sha256:fcedb049bdfc555e261d6f65a6abe1d5ad68825b7202ccb9692636c70fcced86", size = 513427 },
    { url = "https://files.pythonhosted.org/packages/d8/b3/2bd02071c5a2430d0b70403a34411fc519c2f227da7b03da9ba6a956f931/jiter-0.10.0-cp314-cp314-win32.whl", hash = "sha256:ac509f7eccca54b2a29daeb516fb95b6f0bd0d0d8084efaf8ed5dfc7b9f0b357", size = 210127 },
    { url = "https://files.pythonhosted.org/packages/03/0c/5fe86614ea050c3ecd728ab4035534387cd41e7c1855ef6c031f1ca93e3f/jiter-0.10.0-cp314-cp314t-macosx_11_0_arm64.whl", hash = "sha256:5ed975b83a2b8639356151cef5c0d597c68376fc4922b45d0eb384ac058cfa00", size = 318527 },
    { url = "https://files.pythonhosted.org/packages/b3/4a/4175a563579e884192ba6e81725fc0448b042024419be8d83aa8a80a3f44/jiter-0.10.0-cp314-cp314t-manylinux_2_17_x86_64.manylinux2014_x86_64.whl", hash = "sha256:3aa96f2abba33dc77f79b4cf791840230375f9534e5fac927ccceb58c5e604a5", size = 354213 },
]

[[package]]
name = "jsonschema"
version = "4.24.0"
source = { registry = "https://pypi.org/simple" }
dependencies = [
    { name = "attrs" },
    { name = "jsonschema-specifications" },
    { name = "referencing" },
    { name = "rpds-py" },
]
sdist = { url = "https://files.pythonhosted.org/packages/bf/d3/1cf5326b923a53515d8f3a2cd442e6d7e94fcc444716e879ea70a0ce3177/jsonschema-4.24.0.tar.gz", hash = "sha256:0b4e8069eb12aedfa881333004bccaec24ecef5a8a6a4b6df142b2cc9599d196", size = 353480 }
wheels = [
    { url = "https://files.pythonhosted.org/packages/a2/3d/023389198f69c722d039351050738d6755376c8fd343e91dc493ea485905/jsonschema-4.24.0-py3-none-any.whl", hash = "sha256:a462455f19f5faf404a7902952b6f0e3ce868f3ee09a359b05eca6673bd8412d", size = 88709 },
]

[[package]]
name = "jsonschema-specifications"
version = "2025.4.1"
source = { registry = "https://pypi.org/simple" }
dependencies = [
    { name = "referencing" },
]
sdist = { url = "https://files.pythonhosted.org/packages/bf/ce/46fbd9c8119cfc3581ee5643ea49464d168028cfb5caff5fc0596d0cf914/jsonschema_specifications-2025.4.1.tar.gz", hash = "sha256:630159c9f4dbea161a6a2205c3011cc4f18ff381b189fff48bb39b9bf26ae608", size = 15513 }
wheels = [
    { url = "https://files.pythonhosted.org/packages/01/0e/b27cdbaccf30b890c40ed1da9fd4a3593a5cf94dae54fb34f8a4b74fcd3f/jsonschema_specifications-2025.4.1-py3-none-any.whl", hash = "sha256:4653bffbd6584f7de83a67e0d620ef16900b390ddc7939d56684d6c81e33f1af", size = 18437 },
]

[[package]]
name = "jupyter-client"
version = "8.6.3"
source = { registry = "https://pypi.org/simple" }
dependencies = [
    { name = "jupyter-core" },
    { name = "python-dateutil" },
    { name = "pyzmq" },
    { name = "tornado" },
    { name = "traitlets" },
]
sdist = { url = "https://files.pythonhosted.org/packages/71/22/bf9f12fdaeae18019a468b68952a60fe6dbab5d67cd2a103cac7659b41ca/jupyter_client-8.6.3.tar.gz", hash = "sha256:35b3a0947c4a6e9d589eb97d7d4cd5e90f910ee73101611f01283732bd6d9419", size = 342019 }
wheels = [
    { url = "https://files.pythonhosted.org/packages/11/85/b0394e0b6fcccd2c1eeefc230978a6f8cb0c5df1e4cd3e7625735a0d7d1e/jupyter_client-8.6.3-py3-none-any.whl", hash = "sha256:e8a19cc986cc45905ac3362915f410f3af85424b4c0905e94fa5f2cb08e8f23f", size = 106105 },
]

[[package]]
name = "jupyter-core"
version = "5.8.1"
source = { registry = "https://pypi.org/simple" }
dependencies = [
    { name = "platformdirs" },
    { name = "pywin32", marker = "platform_python_implementation != 'PyPy' and sys_platform == 'win32'" },
    { name = "traitlets" },
]
sdist = { url = "https://files.pythonhosted.org/packages/99/1b/72906d554acfeb588332eaaa6f61577705e9ec752ddb486f302dafa292d9/jupyter_core-5.8.1.tar.gz", hash = "sha256:0a5f9706f70e64786b75acba995988915ebd4601c8a52e534a40b51c95f59941", size = 88923 }
wheels = [
    { url = "https://files.pythonhosted.org/packages/2f/57/6bffd4b20b88da3800c5d691e0337761576ee688eb01299eae865689d2df/jupyter_core-5.8.1-py3-none-any.whl", hash = "sha256:c28d268fc90fb53f1338ded2eb410704c5449a358406e8a948b75706e24863d0", size = 28880 },
]

[[package]]
name = "license-expression"
version = "30.4.4"
source = { registry = "https://pypi.org/simple" }
dependencies = [
    { name = "boolean-py" },
]
sdist = { url = "https://files.pythonhosted.org/packages/40/71/d89bb0e71b1415453980fd32315f2a037aad9f7f70f695c7cec7035feb13/license_expression-30.4.4.tar.gz", hash = "sha256:73448f0aacd8d0808895bdc4b2c8e01a8d67646e4188f887375398c761f340fd", size = 186402 }
wheels = [
    { url = "https://files.pythonhosted.org/packages/af/40/791891d4c0c4dab4c5e187c17261cedc26285fd41541577f900470a45a4d/license_expression-30.4.4-py3-none-any.whl", hash = "sha256:421788fdcadb41f049d2dc934ce666626265aeccefddd25e162a26f23bcbf8a4", size = 120615 },
]

[[package]]
name = "litellm"
version = "1.72.4"
source = { registry = "https://pypi.org/simple" }
dependencies = [
    { name = "aiohttp" },
    { name = "click" },
    { name = "httpx" },
    { name = "importlib-metadata" },
    { name = "jinja2" },
    { name = "jsonschema" },
    { name = "openai" },
    { name = "pydantic" },
    { name = "python-dotenv" },
    { name = "tiktoken" },
    { name = "tokenizers" },
]
sdist = { url = "https://files.pythonhosted.org/packages/83/80/d73c821a2f65ee5b97b41e61d9b18324ebb9d616e1e21844f4253ac38957/litellm-1.72.4.tar.gz", hash = "sha256:8855de30f78bcb1f37af244519b37a37faaaf579401b1414400b5b5e5b616d57", size = 8132997 }
wheels = [
    { url = "https://files.pythonhosted.org/packages/6f/0d/0f86db9724b9bd63d057b912aa6aa532a76e6e707f9bb75abbd3b0a0401a/litellm-1.72.4-py3-none-any.whl", hash = "sha256:f98ca994420ed649c466d423655a6e0f2aeecab4564ed372b3378a949e491dc2", size = 8036589 },
]

[[package]]
name = "logfire-api"
version = "4.14.2"
source = { registry = "https://pypi.org/simple" }
sdist = { url = "https://files.pythonhosted.org/packages/59/25/6072086af3b3ac5c2c2f2a6cf89488a1b228ffc6ee0fb357ed1e227efd13/logfire_api-4.14.2.tar.gz", hash = "sha256:bbdeccd931069b76ab811261b41bc52d8b78d1c045fc4b4237dbc085e0fb9bcd", size = 57604 }
wheels = [
    { url = "https://files.pythonhosted.org/packages/58/c7/b06a83df678fca882c24fb498e628e0406bdb95ffdfa7ae43ecc0a714d52/logfire_api-4.14.2-py3-none-any.whl", hash = "sha256:aa4af2ecb007c3e0095e25ba4526fd8c0e2c0be2ceceac71ca651c4ad86dc713", size = 95021 },
]

[[package]]
name = "markdown-it-py"
version = "3.0.0"
source = { registry = "https://pypi.org/simple" }
dependencies = [
    { name = "mdurl" },
]
sdist = { url = "https://files.pythonhosted.org/packages/38/71/3b932df36c1a044d397a1f92d1cf91ee0a503d91e470cbd670aa66b07ed0/markdown-it-py-3.0.0.tar.gz", hash = "sha256:e3f60a94fa066dc52ec76661e37c851cb232d92f9886b15cb560aaada2df8feb", size = 74596 }
wheels = [
    { url = "https://files.pythonhosted.org/packages/42/d7/1ec15b46af6af88f19b8e5ffea08fa375d433c998b8a7639e76935c14f1f/markdown_it_py-3.0.0-py3-none-any.whl", hash = "sha256:355216845c60bd96232cd8d8c40e8f9765cc86f46880e43a8fd22dc1a1a8cab1", size = 87528 },
]

[[package]]
name = "markupsafe"
version = "3.0.2"
source = { registry = "https://pypi.org/simple" }
sdist = { url = "https://files.pythonhosted.org/packages/b2/97/5d42485e71dfc078108a86d6de8fa46db44a1a9295e89c5d6d4a06e23a62/markupsafe-3.0.2.tar.gz", hash = "sha256:ee55d3edf80167e48ea11a923c7386f4669df67d7994554387f84e7d8b0a2bf0", size = 20537 }
wheels = [
    { url = "https://files.pythonhosted.org/packages/6b/28/bbf83e3f76936960b850435576dd5e67034e200469571be53f69174a2dfd/MarkupSafe-3.0.2-cp311-cp311-macosx_10_9_universal2.whl", hash = "sha256:9025b4018f3a1314059769c7bf15441064b2207cb3f065e6ea1e7359cb46db9d", size = 14353 },
    { url = "https://files.pythonhosted.org/packages/6c/30/316d194b093cde57d448a4c3209f22e3046c5bb2fb0820b118292b334be7/MarkupSafe-3.0.2-cp311-cp311-macosx_11_0_arm64.whl", hash = "sha256:93335ca3812df2f366e80509ae119189886b0f3c2b81325d39efdb84a1e2ae93", size = 12392 },
    { url = "https://files.pythonhosted.org/packages/f2/96/9cdafba8445d3a53cae530aaf83c38ec64c4d5427d975c974084af5bc5d2/MarkupSafe-3.0.2-cp311-cp311-manylinux_2_17_aarch64.manylinux2014_aarch64.whl", hash = "sha256:2cb8438c3cbb25e220c2ab33bb226559e7afb3baec11c4f218ffa7308603c832", size = 23984 },
    { url = "https://files.pythonhosted.org/packages/f1/a4/aefb044a2cd8d7334c8a47d3fb2c9f328ac48cb349468cc31c20b539305f/MarkupSafe-3.0.2-cp311-cp311-manylinux_2_17_x86_64.manylinux2014_x86_64.whl", hash = "sha256:a123e330ef0853c6e822384873bef7507557d8e4a082961e1defa947aa59ba84", size = 23120 },
    { url = "https://files.pythonhosted.org/packages/8d/21/5e4851379f88f3fad1de30361db501300d4f07bcad047d3cb0449fc51f8c/MarkupSafe-3.0.2-cp311-cp311-manylinux_2_5_i686.manylinux1_i686.manylinux_2_17_i686.manylinux2014_i686.whl", hash = "sha256:1e084f686b92e5b83186b07e8a17fc09e38fff551f3602b249881fec658d3eca", size = 23032 },
    { url = "https://files.pythonhosted.org/packages/00/7b/e92c64e079b2d0d7ddf69899c98842f3f9a60a1ae72657c89ce2655c999d/MarkupSafe-3.0.2-cp311-cp311-musllinux_1_2_aarch64.whl", hash = "sha256:d8213e09c917a951de9d09ecee036d5c7d36cb6cb7dbaece4c71a60d79fb9798", size = 24057 },
    { url = "https://files.pythonhosted.org/packages/f9/ac/46f960ca323037caa0a10662ef97d0a4728e890334fc156b9f9e52bcc4ca/MarkupSafe-3.0.2-cp311-cp311-musllinux_1_2_i686.whl", hash = "sha256:5b02fb34468b6aaa40dfc198d813a641e3a63b98c2b05a16b9f80b7ec314185e", size = 23359 },
    { url = "https://files.pythonhosted.org/packages/69/84/83439e16197337b8b14b6a5b9c2105fff81d42c2a7c5b58ac7b62ee2c3b1/MarkupSafe-3.0.2-cp311-cp311-musllinux_1_2_x86_64.whl", hash = "sha256:0bff5e0ae4ef2e1ae4fdf2dfd5b76c75e5c2fa4132d05fc1b0dabcd20c7e28c4", size = 23306 },
    { url = "https://files.pythonhosted.org/packages/9a/34/a15aa69f01e2181ed8d2b685c0d2f6655d5cca2c4db0ddea775e631918cd/MarkupSafe-3.0.2-cp311-cp311-win32.whl", hash = "sha256:6c89876f41da747c8d3677a2b540fb32ef5715f97b66eeb0c6b66f5e3ef6f59d", size = 15094 },
    { url = "https://files.pythonhosted.org/packages/da/b8/3a3bd761922d416f3dc5d00bfbed11f66b1ab89a0c2b6e887240a30b0f6b/MarkupSafe-3.0.2-cp311-cp311-win_amd64.whl", hash = "sha256:70a87b411535ccad5ef2f1df5136506a10775d267e197e4cf531ced10537bd6b", size = 15521 },
    { url = "https://files.pythonhosted.org/packages/22/09/d1f21434c97fc42f09d290cbb6350d44eb12f09cc62c9476effdb33a18aa/MarkupSafe-3.0.2-cp312-cp312-macosx_10_13_universal2.whl", hash = "sha256:9778bd8ab0a994ebf6f84c2b949e65736d5575320a17ae8984a77fab08db94cf", size = 14274 },
    { url = "https://files.pythonhosted.org/packages/6b/b0/18f76bba336fa5aecf79d45dcd6c806c280ec44538b3c13671d49099fdd0/MarkupSafe-3.0.2-cp312-cp312-macosx_11_0_arm64.whl", hash = "sha256:846ade7b71e3536c4e56b386c2a47adf5741d2d8b94ec9dc3e92e5e1ee1e2225", size = 12348 },
    { url = "https://files.pythonhosted.org/packages/e0/25/dd5c0f6ac1311e9b40f4af06c78efde0f3b5cbf02502f8ef9501294c425b/MarkupSafe-3.0.2-cp312-cp312-manylinux_2_17_aarch64.manylinux2014_aarch64.whl", hash = "sha256:1c99d261bd2d5f6b59325c92c73df481e05e57f19837bdca8413b9eac4bd8028", size = 24149 },
    { url = "https://files.pythonhosted.org/packages/f3/f0/89e7aadfb3749d0f52234a0c8c7867877876e0a20b60e2188e9850794c17/MarkupSafe-3.0.2-cp312-cp312-manylinux_2_17_x86_64.manylinux2014_x86_64.whl", hash = "sha256:e17c96c14e19278594aa4841ec148115f9c7615a47382ecb6b82bd8fea3ab0c8", size = 23118 },
    { url = "https://files.pythonhosted.org/packages/d5/da/f2eeb64c723f5e3777bc081da884b414671982008c47dcc1873d81f625b6/MarkupSafe-3.0.2-cp312-cp312-manylinux_2_5_i686.manylinux1_i686.manylinux_2_17_i686.manylinux2014_i686.whl", hash = "sha256:88416bd1e65dcea10bc7569faacb2c20ce071dd1f87539ca2ab364bf6231393c", size = 22993 },
    { url = "https://files.pythonhosted.org/packages/da/0e/1f32af846df486dce7c227fe0f2398dc7e2e51d4a370508281f3c1c5cddc/MarkupSafe-3.0.2-cp312-cp312-musllinux_1_2_aarch64.whl", hash = "sha256:2181e67807fc2fa785d0592dc2d6206c019b9502410671cc905d132a92866557", size = 24178 },
    { url = "https://files.pythonhosted.org/packages/c4/f6/bb3ca0532de8086cbff5f06d137064c8410d10779c4c127e0e47d17c0b71/MarkupSafe-3.0.2-cp312-cp312-musllinux_1_2_i686.whl", hash = "sha256:52305740fe773d09cffb16f8ed0427942901f00adedac82ec8b67752f58a1b22", size = 23319 },
    { url = "https://files.pythonhosted.org/packages/a2/82/8be4c96ffee03c5b4a034e60a31294daf481e12c7c43ab8e34a1453ee48b/MarkupSafe-3.0.2-cp312-cp312-musllinux_1_2_x86_64.whl", hash = "sha256:ad10d3ded218f1039f11a75f8091880239651b52e9bb592ca27de44eed242a48", size = 23352 },
    { url = "https://files.pythonhosted.org/packages/51/ae/97827349d3fcffee7e184bdf7f41cd6b88d9919c80f0263ba7acd1bbcb18/MarkupSafe-3.0.2-cp312-cp312-win32.whl", hash = "sha256:0f4ca02bea9a23221c0182836703cbf8930c5e9454bacce27e767509fa286a30", size = 15097 },
    { url = "https://files.pythonhosted.org/packages/c1/80/a61f99dc3a936413c3ee4e1eecac96c0da5ed07ad56fd975f1a9da5bc630/MarkupSafe-3.0.2-cp312-cp312-win_amd64.whl", hash = "sha256:8e06879fc22a25ca47312fbe7c8264eb0b662f6db27cb2d3bbbc74b1df4b9b87", size = 15601 },
    { url = "https://files.pythonhosted.org/packages/83/0e/67eb10a7ecc77a0c2bbe2b0235765b98d164d81600746914bebada795e97/MarkupSafe-3.0.2-cp313-cp313-macosx_10_13_universal2.whl", hash = "sha256:ba9527cdd4c926ed0760bc301f6728ef34d841f405abf9d4f959c478421e4efd", size = 14274 },
    { url = "https://files.pythonhosted.org/packages/2b/6d/9409f3684d3335375d04e5f05744dfe7e9f120062c9857df4ab490a1031a/MarkupSafe-3.0.2-cp313-cp313-macosx_11_0_arm64.whl", hash = "sha256:f8b3d067f2e40fe93e1ccdd6b2e1d16c43140e76f02fb1319a05cf2b79d99430", size = 12352 },
    { url = "https://files.pythonhosted.org/packages/d2/f5/6eadfcd3885ea85fe2a7c128315cc1bb7241e1987443d78c8fe712d03091/MarkupSafe-3.0.2-cp313-cp313-manylinux_2_17_aarch64.manylinux2014_aarch64.whl", hash = "sha256:569511d3b58c8791ab4c2e1285575265991e6d8f8700c7be0e88f86cb0672094", size = 24122 },
    { url = "https://files.pythonhosted.org/packages/0c/91/96cf928db8236f1bfab6ce15ad070dfdd02ed88261c2afafd4b43575e9e9/MarkupSafe-3.0.2-cp313-cp313-manylinux_2_17_x86_64.manylinux2014_x86_64.whl", hash = "sha256:15ab75ef81add55874e7ab7055e9c397312385bd9ced94920f2802310c930396", size = 23085 },
    { url = "https://files.pythonhosted.org/packages/c2/cf/c9d56af24d56ea04daae7ac0940232d31d5a8354f2b457c6d856b2057d69/MarkupSafe-3.0.2-cp313-cp313-manylinux_2_5_i686.manylinux1_i686.manylinux_2_17_i686.manylinux2014_i686.whl", hash = "sha256:f3818cb119498c0678015754eba762e0d61e5b52d34c8b13d770f0719f7b1d79", size = 22978 },
    { url = "https://files.pythonhosted.org/packages/2a/9f/8619835cd6a711d6272d62abb78c033bda638fdc54c4e7f4272cf1c0962b/MarkupSafe-3.0.2-cp313-cp313-musllinux_1_2_aarch64.whl", hash = "sha256:cdb82a876c47801bb54a690c5ae105a46b392ac6099881cdfb9f6e95e4014c6a", size = 24208 },
    { url = "https://files.pythonhosted.org/packages/f9/bf/176950a1792b2cd2102b8ffeb5133e1ed984547b75db47c25a67d3359f77/MarkupSafe-3.0.2-cp313-cp313-musllinux_1_2_i686.whl", hash = "sha256:cabc348d87e913db6ab4aa100f01b08f481097838bdddf7c7a84b7575b7309ca", size = 23357 },
    { url = "https://files.pythonhosted.org/packages/ce/4f/9a02c1d335caabe5c4efb90e1b6e8ee944aa245c1aaaab8e8a618987d816/MarkupSafe-3.0.2-cp313-cp313-musllinux_1_2_x86_64.whl", hash = "sha256:444dcda765c8a838eaae23112db52f1efaf750daddb2d9ca300bcae1039adc5c", size = 23344 },
    { url = "https://files.pythonhosted.org/packages/ee/55/c271b57db36f748f0e04a759ace9f8f759ccf22b4960c270c78a394f58be/MarkupSafe-3.0.2-cp313-cp313-win32.whl", hash = "sha256:bcf3e58998965654fdaff38e58584d8937aa3096ab5354d493c77d1fdd66d7a1", size = 15101 },
    { url = "https://files.pythonhosted.org/packages/29/88/07df22d2dd4df40aba9f3e402e6dc1b8ee86297dddbad4872bd5e7b0094f/MarkupSafe-3.0.2-cp313-cp313-win_amd64.whl", hash = "sha256:e6a2a455bd412959b57a172ce6328d2dd1f01cb2135efda2e4576e8a23fa3b0f", size = 15603 },
    { url = "https://files.pythonhosted.org/packages/62/6a/8b89d24db2d32d433dffcd6a8779159da109842434f1dd2f6e71f32f738c/MarkupSafe-3.0.2-cp313-cp313t-macosx_10_13_universal2.whl", hash = "sha256:b5a6b3ada725cea8a5e634536b1b01c30bcdcd7f9c6fff4151548d5bf6b3a36c", size = 14510 },
    { url = "https://files.pythonhosted.org/packages/7a/06/a10f955f70a2e5a9bf78d11a161029d278eeacbd35ef806c3fd17b13060d/MarkupSafe-3.0.2-cp313-cp313t-macosx_11_0_arm64.whl", hash = "sha256:a904af0a6162c73e3edcb969eeeb53a63ceeb5d8cf642fade7d39e7963a22ddb", size = 12486 },
    { url = "https://files.pythonhosted.org/packages/34/cf/65d4a571869a1a9078198ca28f39fba5fbb910f952f9dbc5220afff9f5e6/MarkupSafe-3.0.2-cp313-cp313t-manylinux_2_17_aarch64.manylinux2014_aarch64.whl", hash = "sha256:4aa4e5faecf353ed117801a068ebab7b7e09ffb6e1d5e412dc852e0da018126c", size = 25480 },
    { url = "https://files.pythonhosted.org/packages/0c/e3/90e9651924c430b885468b56b3d597cabf6d72be4b24a0acd1fa0e12af67/MarkupSafe-3.0.2-cp313-cp313t-manylinux_2_17_x86_64.manylinux2014_x86_64.whl", hash = "sha256:c0ef13eaeee5b615fb07c9a7dadb38eac06a0608b41570d8ade51c56539e509d", size = 23914 },
    { url = "https://files.pythonhosted.org/packages/66/8c/6c7cf61f95d63bb866db39085150df1f2a5bd3335298f14a66b48e92659c/MarkupSafe-3.0.2-cp313-cp313t-manylinux_2_5_i686.manylinux1_i686.manylinux_2_17_i686.manylinux2014_i686.whl", hash = "sha256:d16a81a06776313e817c951135cf7340a3e91e8c1ff2fac444cfd75fffa04afe", size = 23796 },
    { url = "https://files.pythonhosted.org/packages/bb/35/cbe9238ec3f47ac9a7c8b3df7a808e7cb50fe149dc7039f5f454b3fba218/MarkupSafe-3.0.2-cp313-cp313t-musllinux_1_2_aarch64.whl", hash = "sha256:6381026f158fdb7c72a168278597a5e3a5222e83ea18f543112b2662a9b699c5", size = 25473 },
    { url = "https://files.pythonhosted.org/packages/e6/32/7621a4382488aa283cc05e8984a9c219abad3bca087be9ec77e89939ded9/MarkupSafe-3.0.2-cp313-cp313t-musllinux_1_2_i686.whl", hash = "sha256:3d79d162e7be8f996986c064d1c7c817f6df3a77fe3d6859f6f9e7be4b8c213a", size = 24114 },
    { url = "https://files.pythonhosted.org/packages/0d/80/0985960e4b89922cb5a0bac0ed39c5b96cbc1a536a99f30e8c220a996ed9/MarkupSafe-3.0.2-cp313-cp313t-musllinux_1_2_x86_64.whl", hash = "sha256:131a3c7689c85f5ad20f9f6fb1b866f402c445b220c19fe4308c0b147ccd2ad9", size = 24098 },
    { url = "https://files.pythonhosted.org/packages/82/78/fedb03c7d5380df2427038ec8d973587e90561b2d90cd472ce9254cf348b/MarkupSafe-3.0.2-cp313-cp313t-win32.whl", hash = "sha256:ba8062ed2cf21c07a9e295d5b8a2a5ce678b913b45fdf68c32d95d6c1291e0b6", size = 15208 },
    { url = "https://files.pythonhosted.org/packages/4f/65/6079a46068dfceaeabb5dcad6d674f5f5c61a6fa5673746f42a9f4c233b3/MarkupSafe-3.0.2-cp313-cp313t-win_amd64.whl", hash = "sha256:e444a31f8db13eb18ada366ab3cf45fd4b31e4db1236a4448f68778c1d1a5a2f", size = 15739 },
]

[[package]]
name = "matplotlib-inline"
version = "0.1.7"
source = { registry = "https://pypi.org/simple" }
dependencies = [
    { name = "traitlets" },
]
sdist = { url = "https://files.pythonhosted.org/packages/99/5b/a36a337438a14116b16480db471ad061c36c3694df7c2084a0da7ba538b7/matplotlib_inline-0.1.7.tar.gz", hash = "sha256:8423b23ec666be3d16e16b60bdd8ac4e86e840ebd1dd11a30b9f117f2fa0ab90", size = 8159 }
wheels = [
    { url = "https://files.pythonhosted.org/packages/8f/8e/9ad090d3553c280a8060fbf6e24dc1c0c29704ee7d1c372f0c174aa59285/matplotlib_inline-0.1.7-py3-none-any.whl", hash = "sha256:df192d39a4ff8f21b1895d72e6a13f5fcc5099f00fa84384e0ea28c2cc0653ca", size = 9899 },
]

[[package]]
name = "mccabe"
version = "0.7.0"
source = { registry = "https://pypi.org/simple" }
sdist = { url = "https://files.pythonhosted.org/packages/e7/ff/0ffefdcac38932a54d2b5eed4e0ba8a408f215002cd178ad1df0f2806ff8/mccabe-0.7.0.tar.gz", hash = "sha256:348e0240c33b60bbdf4e523192ef919f28cb2c3d7d5c7794f74009290f236325", size = 9658 }
wheels = [
    { url = "https://files.pythonhosted.org/packages/27/1a/1f68f9ba0c207934b35b86a8ca3aad8395a3d6dd7921c0686e23853ff5a9/mccabe-0.7.0-py2.py3-none-any.whl", hash = "sha256:6c2d30ab6be0e4a46919781807b4f0d834ebdd6c6e3dca0bda5a15f863427b6e", size = 7350 },
]

[[package]]
name = "mdurl"
version = "0.1.2"
source = { registry = "https://pypi.org/simple" }
sdist = { url = "https://files.pythonhosted.org/packages/d6/54/cfe61301667036ec958cb99bd3efefba235e65cdeb9c84d24a8293ba1d90/mdurl-0.1.2.tar.gz", hash = "sha256:bb413d29f5eea38f31dd4754dd7377d4465116fb207585f97bf925588687c1ba", size = 8729 }
wheels = [
    { url = "https://files.pythonhosted.org/packages/b3/38/89ba8ad64ae25be8de66a6d463314cf1eb366222074cfda9ee839c56a4b4/mdurl-0.1.2-py3-none-any.whl", hash = "sha256:84008a41e51615a49fc9966191ff91509e3c40b939176e643fd50a5c2196b8f8", size = 9979 },
]

[[package]]
name = "msgpack"
version = "1.1.1"
source = { registry = "https://pypi.org/simple" }
sdist = { url = "https://files.pythonhosted.org/packages/45/b1/ea4f68038a18c77c9467400d166d74c4ffa536f34761f7983a104357e614/msgpack-1.1.1.tar.gz", hash = "sha256:77b79ce34a2bdab2594f490c8e80dd62a02d650b91a75159a63ec413b8d104cd", size = 173555 }
wheels = [
    { url = "https://files.pythonhosted.org/packages/7f/83/97f24bf9848af23fe2ba04380388216defc49a8af6da0c28cc636d722502/msgpack-1.1.1-cp311-cp311-macosx_10_9_x86_64.whl", hash = "sha256:71ef05c1726884e44f8b1d1773604ab5d4d17729d8491403a705e649116c9558", size = 82728 },
    { url = "https://files.pythonhosted.org/packages/aa/7f/2eaa388267a78401f6e182662b08a588ef4f3de6f0eab1ec09736a7aaa2b/msgpack-1.1.1-cp311-cp311-macosx_11_0_arm64.whl", hash = "sha256:36043272c6aede309d29d56851f8841ba907a1a3d04435e43e8a19928e243c1d", size = 79279 },
    { url = "https://files.pythonhosted.org/packages/f8/46/31eb60f4452c96161e4dfd26dbca562b4ec68c72e4ad07d9566d7ea35e8a/msgpack-1.1.1-cp311-cp311-manylinux_2_17_aarch64.manylinux2014_aarch64.whl", hash = "sha256:a32747b1b39c3ac27d0670122b57e6e57f28eefb725e0b625618d1b59bf9d1e0", size = 423859 },
    { url = "https://files.pythonhosted.org/packages/45/16/a20fa8c32825cc7ae8457fab45670c7a8996d7746ce80ce41cc51e3b2bd7/msgpack-1.1.1-cp311-cp311-manylinux_2_17_x86_64.manylinux2014_x86_64.whl", hash = "sha256:8a8b10fdb84a43e50d38057b06901ec9da52baac6983d3f709d8507f3889d43f", size = 429975 },
    { url = "https://files.pythonhosted.org/packages/86/ea/6c958e07692367feeb1a1594d35e22b62f7f476f3c568b002a5ea09d443d/msgpack-1.1.1-cp311-cp311-manylinux_2_5_i686.manylinux1_i686.manylinux_2_17_i686.manylinux2014_i686.whl", hash = "sha256:ba0c325c3f485dc54ec298d8b024e134acf07c10d494ffa24373bea729acf704", size = 413528 },
    { url = "https://files.pythonhosted.org/packages/75/05/ac84063c5dae79722bda9f68b878dc31fc3059adb8633c79f1e82c2cd946/msgpack-1.1.1-cp311-cp311-musllinux_1_2_aarch64.whl", hash = "sha256:88daaf7d146e48ec71212ce21109b66e06a98e5e44dca47d853cbfe171d6c8d2", size = 413338 },
    { url = "https://files.pythonhosted.org/packages/69/e8/fe86b082c781d3e1c09ca0f4dacd457ede60a13119b6ce939efe2ea77b76/msgpack-1.1.1-cp311-cp311-musllinux_1_2_i686.whl", hash = "sha256:d8b55ea20dc59b181d3f47103f113e6f28a5e1c89fd5b67b9140edb442ab67f2", size = 422658 },
    { url = "https://files.pythonhosted.org/packages/3b/2b/bafc9924df52d8f3bb7c00d24e57be477f4d0f967c0a31ef5e2225e035c7/msgpack-1.1.1-cp311-cp311-musllinux_1_2_x86_64.whl", hash = "sha256:4a28e8072ae9779f20427af07f53bbb8b4aa81151054e882aee333b158da8752", size = 427124 },
    { url = "https://files.pythonhosted.org/packages/a2/3b/1f717e17e53e0ed0b68fa59e9188f3f610c79d7151f0e52ff3cd8eb6b2dc/msgpack-1.1.1-cp311-cp311-win32.whl", hash = "sha256:7da8831f9a0fdb526621ba09a281fadc58ea12701bc709e7b8cbc362feabc295", size = 65016 },
    { url = "https://files.pythonhosted.org/packages/48/45/9d1780768d3b249accecc5a38c725eb1e203d44a191f7b7ff1941f7df60c/msgpack-1.1.1-cp311-cp311-win_amd64.whl", hash = "sha256:5fd1b58e1431008a57247d6e7cc4faa41c3607e8e7d4aaf81f7c29ea013cb458", size = 72267 },
    { url = "https://files.pythonhosted.org/packages/e3/26/389b9c593eda2b8551b2e7126ad3a06af6f9b44274eb3a4f054d48ff7e47/msgpack-1.1.1-cp312-cp312-macosx_10_13_x86_64.whl", hash = "sha256:ae497b11f4c21558d95de9f64fff7053544f4d1a17731c866143ed6bb4591238", size = 82359 },
    { url = "https://files.pythonhosted.org/packages/ab/65/7d1de38c8a22cf8b1551469159d4b6cf49be2126adc2482de50976084d78/msgpack-1.1.1-cp312-cp312-macosx_11_0_arm64.whl", hash = "sha256:33be9ab121df9b6b461ff91baac6f2731f83d9b27ed948c5b9d1978ae28bf157", size = 79172 },
    { url = "https://files.pythonhosted.org/packages/0f/bd/cacf208b64d9577a62c74b677e1ada005caa9b69a05a599889d6fc2ab20a/msgpack-1.1.1-cp312-cp312-manylinux_2_17_aarch64.manylinux2014_aarch64.whl", hash = "sha256:6f64ae8fe7ffba251fecb8408540c34ee9df1c26674c50c4544d72dbf792e5ce", size = 425013 },
    { url = "https://files.pythonhosted.org/packages/4d/ec/fd869e2567cc9c01278a736cfd1697941ba0d4b81a43e0aa2e8d71dab208/msgpack-1.1.1-cp312-cp312-manylinux_2_17_x86_64.manylinux2014_x86_64.whl", hash = "sha256:a494554874691720ba5891c9b0b39474ba43ffb1aaf32a5dac874effb1619e1a", size = 426905 },
    { url = "https://files.pythonhosted.org/packages/55/2a/35860f33229075bce803a5593d046d8b489d7ba2fc85701e714fc1aaf898/msgpack-1.1.1-cp312-cp312-manylinux_2_5_i686.manylinux1_i686.manylinux_2_17_i686.manylinux2014_i686.whl", hash = "sha256:cb643284ab0ed26f6957d969fe0dd8bb17beb567beb8998140b5e38a90974f6c", size = 407336 },
    { url = "https://files.pythonhosted.org/packages/8c/16/69ed8f3ada150bf92745fb4921bd621fd2cdf5a42e25eb50bcc57a5328f0/msgpack-1.1.1-cp312-cp312-musllinux_1_2_aarch64.whl", hash = "sha256:d275a9e3c81b1093c060c3837e580c37f47c51eca031f7b5fb76f7b8470f5f9b", size = 409485 },
    { url = "https://files.pythonhosted.org/packages/c6/b6/0c398039e4c6d0b2e37c61d7e0e9d13439f91f780686deb8ee64ecf1ae71/msgpack-1.1.1-cp312-cp312-musllinux_1_2_i686.whl", hash = "sha256:4fd6b577e4541676e0cc9ddc1709d25014d3ad9a66caa19962c4f5de30fc09ef", size = 412182 },
    { url = "https://files.pythonhosted.org/packages/b8/d0/0cf4a6ecb9bc960d624c93effaeaae75cbf00b3bc4a54f35c8507273cda1/msgpack-1.1.1-cp312-cp312-musllinux_1_2_x86_64.whl", hash = "sha256:bb29aaa613c0a1c40d1af111abf025f1732cab333f96f285d6a93b934738a68a", size = 419883 },
    { url = "https://files.pythonhosted.org/packages/62/83/9697c211720fa71a2dfb632cad6196a8af3abea56eece220fde4674dc44b/msgpack-1.1.1-cp312-cp312-win32.whl", hash = "sha256:870b9a626280c86cff9c576ec0d9cbcc54a1e5ebda9cd26dab12baf41fee218c", size = 65406 },
    { url = "https://files.pythonhosted.org/packages/c0/23/0abb886e80eab08f5e8c485d6f13924028602829f63b8f5fa25a06636628/msgpack-1.1.1-cp312-cp312-win_amd64.whl", hash = "sha256:5692095123007180dca3e788bb4c399cc26626da51629a31d40207cb262e67f4", size = 72558 },
    { url = "https://files.pythonhosted.org/packages/a1/38/561f01cf3577430b59b340b51329803d3a5bf6a45864a55f4ef308ac11e3/msgpack-1.1.1-cp313-cp313-macosx_10_13_x86_64.whl", hash = "sha256:3765afa6bd4832fc11c3749be4ba4b69a0e8d7b728f78e68120a157a4c5d41f0", size = 81677 },
    { url = "https://files.pythonhosted.org/packages/09/48/54a89579ea36b6ae0ee001cba8c61f776451fad3c9306cd80f5b5c55be87/msgpack-1.1.1-cp313-cp313-macosx_11_0_arm64.whl", hash = "sha256:8ddb2bcfd1a8b9e431c8d6f4f7db0773084e107730ecf3472f1dfe9ad583f3d9", size = 78603 },
    { url = "https://files.pythonhosted.org/packages/a0/60/daba2699b308e95ae792cdc2ef092a38eb5ee422f9d2fbd4101526d8a210/msgpack-1.1.1-cp313-cp313-manylinux_2_17_aarch64.manylinux2014_aarch64.whl", hash = "sha256:196a736f0526a03653d829d7d4c5500a97eea3648aebfd4b6743875f28aa2af8", size = 420504 },
    { url = "https://files.pythonhosted.org/packages/20/22/2ebae7ae43cd8f2debc35c631172ddf14e2a87ffcc04cf43ff9df9fff0d3/msgpack-1.1.1-cp313-cp313-manylinux_2_17_x86_64.manylinux2014_x86_64.whl", hash = "sha256:9d592d06e3cc2f537ceeeb23d38799c6ad83255289bb84c2e5792e5a8dea268a", size = 423749 },
    { url = "https://files.pythonhosted.org/packages/40/1b/54c08dd5452427e1179a40b4b607e37e2664bca1c790c60c442c8e972e47/msgpack-1.1.1-cp313-cp313-manylinux_2_5_i686.manylinux1_i686.manylinux_2_17_i686.manylinux2014_i686.whl", hash = "sha256:4df2311b0ce24f06ba253fda361f938dfecd7b961576f9be3f3fbd60e87130ac", size = 404458 },
    { url = "https://files.pythonhosted.org/packages/2e/60/6bb17e9ffb080616a51f09928fdd5cac1353c9becc6c4a8abd4e57269a16/msgpack-1.1.1-cp313-cp313-musllinux_1_2_aarch64.whl", hash = "sha256:e4141c5a32b5e37905b5940aacbc59739f036930367d7acce7a64e4dec1f5e0b", size = 405976 },
    { url = "https://files.pythonhosted.org/packages/ee/97/88983e266572e8707c1f4b99c8fd04f9eb97b43f2db40e3172d87d8642db/msgpack-1.1.1-cp313-cp313-musllinux_1_2_i686.whl", hash = "sha256:b1ce7f41670c5a69e1389420436f41385b1aa2504c3b0c30620764b15dded2e7", size = 408607 },
    { url = "https://files.pythonhosted.org/packages/bc/66/36c78af2efaffcc15a5a61ae0df53a1d025f2680122e2a9eb8442fed3ae4/msgpack-1.1.1-cp313-cp313-musllinux_1_2_x86_64.whl", hash = "sha256:4147151acabb9caed4e474c3344181e91ff7a388b888f1e19ea04f7e73dc7ad5", size = 424172 },
    { url = "https://files.pythonhosted.org/packages/8c/87/a75eb622b555708fe0427fab96056d39d4c9892b0c784b3a721088c7ee37/msgpack-1.1.1-cp313-cp313-win32.whl", hash = "sha256:500e85823a27d6d9bba1d057c871b4210c1dd6fb01fbb764e37e4e8847376323", size = 65347 },
    { url = "https://files.pythonhosted.org/packages/ca/91/7dc28d5e2a11a5ad804cf2b7f7a5fcb1eb5a4966d66a5d2b41aee6376543/msgpack-1.1.1-cp313-cp313-win_amd64.whl", hash = "sha256:6d489fba546295983abd142812bda76b57e33d0b9f5d5b71c09a583285506f69", size = 72341 },
]

[[package]]
name = "multidict"
version = "6.4.4"
source = { registry = "https://pypi.org/simple" }
sdist = { url = "https://files.pythonhosted.org/packages/91/2f/a3470242707058fe856fe59241eee5635d79087100b7042a867368863a27/multidict-6.4.4.tar.gz", hash = "sha256:69ee9e6ba214b5245031b76233dd95408a0fd57fdb019ddcc1ead4790932a8e8", size = 90183 }
wheels = [
    { url = "https://files.pythonhosted.org/packages/19/1b/4c6e638195851524a63972c5773c7737bea7e47b1ba402186a37773acee2/multidict-6.4.4-cp311-cp311-macosx_10_9_universal2.whl", hash = "sha256:4f5f29794ac0e73d2a06ac03fd18870adc0135a9d384f4a306a951188ed02f95", size = 65515 },
    { url = "https://files.pythonhosted.org/packages/25/d5/10e6bca9a44b8af3c7f920743e5fc0c2bcf8c11bf7a295d4cfe00b08fb46/multidict-6.4.4-cp311-cp311-macosx_10_9_x86_64.whl", hash = "sha256:c04157266344158ebd57b7120d9b0b35812285d26d0e78193e17ef57bfe2979a", size = 38609 },
    { url = "https://files.pythonhosted.org/packages/26/b4/91fead447ccff56247edc7f0535fbf140733ae25187a33621771ee598a18/multidict-6.4.4-cp311-cp311-macosx_11_0_arm64.whl", hash = "sha256:bb61ffd3ab8310d93427e460f565322c44ef12769f51f77277b4abad7b6f7223", size = 37871 },
    { url = "https://files.pythonhosted.org/packages/3b/37/cbc977cae59277e99d15bbda84cc53b5e0c4929ffd91d958347200a42ad0/multidict-6.4.4-cp311-cp311-manylinux_2_17_aarch64.manylinux2014_aarch64.whl", hash = "sha256:5e0ba18a9afd495f17c351d08ebbc4284e9c9f7971d715f196b79636a4d0de44", size = 226661 },
    { url = "https://files.pythonhosted.org/packages/15/cd/7e0b57fbd4dc2fc105169c4ecce5be1a63970f23bb4ec8c721b67e11953d/multidict-6.4.4-cp311-cp311-manylinux_2_17_armv7l.manylinux2014_armv7l.manylinux_2_31_armv7l.whl", hash = "sha256:9faf1b1dcaadf9f900d23a0e6d6c8eadd6a95795a0e57fcca73acce0eb912065", size = 223422 },
    { url = "https://files.pythonhosted.org/packages/f1/01/1de268da121bac9f93242e30cd3286f6a819e5f0b8896511162d6ed4bf8d/multidict-6.4.4-cp311-cp311-manylinux_2_17_ppc64le.manylinux2014_ppc64le.whl", hash = "sha256:a4d1cb1327c6082c4fce4e2a438483390964c02213bc6b8d782cf782c9b1471f", size = 235447 },
    { url = "https://files.pythonhosted.org/packages/d2/8c/8b9a5e4aaaf4f2de14e86181a3a3d7b105077f668b6a06f043ec794f684c/multidict-6.4.4-cp311-cp311-manylinux_2_17_s390x.manylinux2014_s390x.whl", hash = "sha256:941f1bec2f5dbd51feeb40aea654c2747f811ab01bdd3422a48a4e4576b7d76a", size = 231455 },
    { url = "https://files.pythonhosted.org/packages/35/db/e1817dcbaa10b319c412769cf999b1016890849245d38905b73e9c286862/multidict-6.4.4-cp311-cp311-manylinux_2_17_x86_64.manylinux2014_x86_64.whl", hash = "sha256:e5f8a146184da7ea12910a4cec51ef85e44f6268467fb489c3caf0cd512f29c2", size = 223666 },
    { url = "https://files.pythonhosted.org/packages/4a/e1/66e8579290ade8a00e0126b3d9a93029033ffd84f0e697d457ed1814d0fc/multidict-6.4.4-cp311-cp311-manylinux_2_5_i686.manylinux1_i686.manylinux_2_17_i686.manylinux2014_i686.whl", hash = "sha256:232b7237e57ec3c09be97206bfb83a0aa1c5d7d377faa019c68a210fa35831f1", size = 217392 },
    { url = "https://files.pythonhosted.org/packages/7b/6f/f8639326069c24a48c7747c2a5485d37847e142a3f741ff3340c88060a9a/multidict-6.4.4-cp311-cp311-musllinux_1_2_aarch64.whl", hash = "sha256:55ae0721c1513e5e3210bca4fc98456b980b0c2c016679d3d723119b6b202c42", size = 228969 },
    { url = "https://files.pythonhosted.org/packages/d2/c3/3d58182f76b960eeade51c89fcdce450f93379340457a328e132e2f8f9ed/multidict-6.4.4-cp311-cp311-musllinux_1_2_armv7l.whl", hash = "sha256:51d662c072579f63137919d7bb8fc250655ce79f00c82ecf11cab678f335062e", size = 217433 },
    { url = "https://files.pythonhosted.org/packages/e1/4b/f31a562906f3bd375f3d0e83ce314e4a660c01b16c2923e8229b53fba5d7/multidict-6.4.4-cp311-cp311-musllinux_1_2_i686.whl", hash = "sha256:0e05c39962baa0bb19a6b210e9b1422c35c093b651d64246b6c2e1a7e242d9fd", size = 225418 },
    { url = "https://files.pythonhosted.org/packages/99/89/78bb95c89c496d64b5798434a3deee21996114d4d2c28dd65850bf3a691e/multidict-6.4.4-cp311-cp311-musllinux_1_2_ppc64le.whl", hash = "sha256:d5b1cc3ab8c31d9ebf0faa6e3540fb91257590da330ffe6d2393d4208e638925", size = 235042 },
    { url = "https://files.pythonhosted.org/packages/74/91/8780a6e5885a8770442a8f80db86a0887c4becca0e5a2282ba2cae702bc4/multidict-6.4.4-cp311-cp311-musllinux_1_2_s390x.whl", hash = "sha256:93ec84488a384cd7b8a29c2c7f467137d8a73f6fe38bb810ecf29d1ade011a7c", size = 230280 },
    { url = "https://files.pythonhosted.org/packages/68/c1/fcf69cabd542eb6f4b892469e033567ee6991d361d77abdc55e3a0f48349/multidict-6.4.4-cp311-cp311-musllinux_1_2_x86_64.whl", hash = "sha256:b308402608493638763abc95f9dc0030bbd6ac6aff784512e8ac3da73a88af08", size = 223322 },
    { url = "https://files.pythonhosted.org/packages/b8/85/5b80bf4b83d8141bd763e1d99142a9cdfd0db83f0739b4797172a4508014/multidict-6.4.4-cp311-cp311-win32.whl", hash = "sha256:343892a27d1a04d6ae455ecece12904d242d299ada01633d94c4f431d68a8c49", size = 35070 },
    { url = "https://files.pythonhosted.org/packages/09/66/0bed198ffd590ab86e001f7fa46b740d58cf8ff98c2f254e4a36bf8861ad/multidict-6.4.4-cp311-cp311-win_amd64.whl", hash = "sha256:73484a94f55359780c0f458bbd3c39cb9cf9c182552177d2136e828269dee529", size = 38667 },
    { url = "https://files.pythonhosted.org/packages/d2/b5/5675377da23d60875fe7dae6be841787755878e315e2f517235f22f59e18/multidict-6.4.4-cp312-cp312-macosx_10_13_universal2.whl", hash = "sha256:dc388f75a1c00000824bf28b7633e40854f4127ede80512b44c3cfeeea1839a2", size = 64293 },
    { url = "https://files.pythonhosted.org/packages/34/a7/be384a482754bb8c95d2bbe91717bf7ccce6dc38c18569997a11f95aa554/multidict-6.4.4-cp312-cp312-macosx_10_13_x86_64.whl", hash = "sha256:98af87593a666f739d9dba5d0ae86e01b0e1a9cfcd2e30d2d361fbbbd1a9162d", size = 38096 },
    { url = "https://files.pythonhosted.org/packages/66/6d/d59854bb4352306145bdfd1704d210731c1bb2c890bfee31fb7bbc1c4c7f/multidict-6.4.4-cp312-cp312-macosx_11_0_arm64.whl", hash = "sha256:aff4cafea2d120327d55eadd6b7f1136a8e5a0ecf6fb3b6863e8aca32cd8e50a", size = 37214 },
    { url = "https://files.pythonhosted.org/packages/99/e0/c29d9d462d7cfc5fc8f9bf24f9c6843b40e953c0b55e04eba2ad2cf54fba/multidict-6.4.4-cp312-cp312-manylinux_2_17_aarch64.manylinux2014_aarch64.whl", hash = "sha256:169c4ba7858176b797fe551d6e99040c531c775d2d57b31bcf4de6d7a669847f", size = 224686 },
    { url = "https://files.pythonhosted.org/packages/dc/4a/da99398d7fd8210d9de068f9a1b5f96dfaf67d51e3f2521f17cba4ee1012/multidict-6.4.4-cp312-cp312-manylinux_2_17_armv7l.manylinux2014_armv7l.manylinux_2_31_armv7l.whl", hash = "sha256:b9eb4c59c54421a32b3273d4239865cb14ead53a606db066d7130ac80cc8ec93", size = 231061 },
    { url = "https://files.pythonhosted.org/packages/21/f5/ac11add39a0f447ac89353e6ca46666847051103649831c08a2800a14455/multidict-6.4.4-cp312-cp312-manylinux_2_17_ppc64le.manylinux2014_ppc64le.whl", hash = "sha256:7cf3bd54c56aa16fdb40028d545eaa8d051402b61533c21e84046e05513d5780", size = 232412 },
    { url = "https://files.pythonhosted.org/packages/d9/11/4b551e2110cded705a3c13a1d4b6a11f73891eb5a1c449f1b2b6259e58a6/multidict-6.4.4-cp312-cp312-manylinux_2_17_s390x.manylinux2014_s390x.whl", hash = "sha256:f682c42003c7264134bfe886376299db4cc0c6cd06a3295b41b347044bcb5482", size = 231563 },
    { url = "https://files.pythonhosted.org/packages/4c/02/751530c19e78fe73b24c3da66618eda0aa0d7f6e7aa512e46483de6be210/multidict-6.4.4-cp312-cp312-manylinux_2_17_x86_64.manylinux2014_x86_64.whl", hash = "sha256:a920f9cf2abdf6e493c519492d892c362007f113c94da4c239ae88429835bad1", size = 223811 },
    { url = "https://files.pythonhosted.org/packages/c7/cb/2be8a214643056289e51ca356026c7b2ce7225373e7a1f8c8715efee8988/multidict-6.4.4-cp312-cp312-manylinux_2_5_i686.manylinux1_i686.manylinux_2_17_i686.manylinux2014_i686.whl", hash = "sha256:530d86827a2df6504526106b4c104ba19044594f8722d3e87714e847c74a0275", size = 216524 },
    { url = "https://files.pythonhosted.org/packages/19/f3/6d5011ec375c09081f5250af58de85f172bfcaafebff286d8089243c4bd4/multidict-6.4.4-cp312-cp312-musllinux_1_2_aarch64.whl", hash = "sha256:ecde56ea2439b96ed8a8d826b50c57364612ddac0438c39e473fafad7ae1c23b", size = 229012 },
    { url = "https://files.pythonhosted.org/packages/67/9c/ca510785df5cf0eaf5b2a8132d7d04c1ce058dcf2c16233e596ce37a7f8e/multidict-6.4.4-cp312-cp312-musllinux_1_2_armv7l.whl", hash = "sha256:dc8c9736d8574b560634775ac0def6bdc1661fc63fa27ffdfc7264c565bcb4f2", size = 226765 },
    { url = "https://files.pythonhosted.org/packages/36/c8/ca86019994e92a0f11e642bda31265854e6ea7b235642f0477e8c2e25c1f/multidict-6.4.4-cp312-cp312-musllinux_1_2_i686.whl", hash = "sha256:7f3d3b3c34867579ea47cbd6c1f2ce23fbfd20a273b6f9e3177e256584f1eacc", size = 222888 },
    { url = "https://files.pythonhosted.org/packages/c6/67/bc25a8e8bd522935379066950ec4e2277f9b236162a73548a2576d4b9587/multidict-6.4.4-cp312-cp312-musllinux_1_2_ppc64le.whl", hash = "sha256:87a728af265e08f96b6318ebe3c0f68b9335131f461efab2fc64cc84a44aa6ed", size = 234041 },
    { url = "https://files.pythonhosted.org/packages/f1/a0/70c4c2d12857fccbe607b334b7ee28b6b5326c322ca8f73ee54e70d76484/multidict-6.4.4-cp312-cp312-musllinux_1_2_s390x.whl", hash = "sha256:9f193eeda1857f8e8d3079a4abd258f42ef4a4bc87388452ed1e1c4d2b0c8740", size = 231046 },
    { url = "https://files.pythonhosted.org/packages/c1/0f/52954601d02d39742aab01d6b92f53c1dd38b2392248154c50797b4df7f1/multidict-6.4.4-cp312-cp312-musllinux_1_2_x86_64.whl", hash = "sha256:be06e73c06415199200e9a2324a11252a3d62030319919cde5e6950ffeccf72e", size = 227106 },
    { url = "https://files.pythonhosted.org/packages/af/24/679d83ec4379402d28721790dce818e5d6b9f94ce1323a556fb17fa9996c/multidict-6.4.4-cp312-cp312-win32.whl", hash = "sha256:622f26ea6a7e19b7c48dd9228071f571b2fbbd57a8cd71c061e848f281550e6b", size = 35351 },
    { url = "https://files.pythonhosted.org/packages/52/ef/40d98bc5f986f61565f9b345f102409534e29da86a6454eb6b7c00225a13/multidict-6.4.4-cp312-cp312-win_amd64.whl", hash = "sha256:5e2bcda30d5009996ff439e02a9f2b5c3d64a20151d34898c000a6281faa3781", size = 38791 },
    { url = "https://files.pythonhosted.org/packages/df/2a/e166d2ffbf4b10131b2d5b0e458f7cee7d986661caceae0de8753042d4b2/multidict-6.4.4-cp313-cp313-macosx_10_13_universal2.whl", hash = "sha256:82ffabefc8d84c2742ad19c37f02cde5ec2a1ee172d19944d380f920a340e4b9", size = 64123 },
    { url = "https://files.pythonhosted.org/packages/8c/96/e200e379ae5b6f95cbae472e0199ea98913f03d8c9a709f42612a432932c/multidict-6.4.4-cp313-cp313-macosx_10_13_x86_64.whl", hash = "sha256:6a2f58a66fe2c22615ad26156354005391e26a2f3721c3621504cd87c1ea87bf", size = 38049 },
    { url = "https://files.pythonhosted.org/packages/75/fb/47afd17b83f6a8c7fa863c6d23ac5ba6a0e6145ed8a6bcc8da20b2b2c1d2/multidict-6.4.4-cp313-cp313-macosx_11_0_arm64.whl", hash = "sha256:5883d6ee0fd9d8a48e9174df47540b7545909841ac82354c7ae4cbe9952603bd", size = 37078 },
    { url = "https://files.pythonhosted.org/packages/fa/70/1af3143000eddfb19fd5ca5e78393985ed988ac493bb859800fe0914041f/multidict-6.4.4-cp313-cp313-manylinux_2_17_aarch64.manylinux2014_aarch64.whl", hash = "sha256:9abcf56a9511653fa1d052bfc55fbe53dbee8f34e68bd6a5a038731b0ca42d15", size = 224097 },
    { url = "https://files.pythonhosted.org/packages/b1/39/d570c62b53d4fba844e0378ffbcd02ac25ca423d3235047013ba2f6f60f8/multidict-6.4.4-cp313-cp313-manylinux_2_17_armv7l.manylinux2014_armv7l.manylinux_2_31_armv7l.whl", hash = "sha256:6ed5ae5605d4ad5a049fad2a28bb7193400700ce2f4ae484ab702d1e3749c3f9", size = 230768 },
    { url = "https://files.pythonhosted.org/packages/fd/f8/ed88f2c4d06f752b015933055eb291d9bc184936903752c66f68fb3c95a7/multidict-6.4.4-cp313-cp313-manylinux_2_17_ppc64le.manylinux2014_ppc64le.whl", hash = "sha256:bbfcb60396f9bcfa63e017a180c3105b8c123a63e9d1428a36544e7d37ca9e20", size = 231331 },
    { url = "https://files.pythonhosted.org/packages/9c/6f/8e07cffa32f483ab887b0d56bbd8747ac2c1acd00dc0af6fcf265f4a121e/multidict-6.4.4-cp313-cp313-manylinux_2_17_s390x.manylinux2014_s390x.whl", hash = "sha256:b0f1987787f5f1e2076b59692352ab29a955b09ccc433c1f6b8e8e18666f608b", size = 230169 },
    { url = "https://files.pythonhosted.org/packages/e6/2b/5dcf173be15e42f330110875a2668ddfc208afc4229097312212dc9c1236/multidict-6.4.4-cp313-cp313-manylinux_2_17_x86_64.manylinux2014_x86_64.whl", hash = "sha256:1d0121ccce8c812047d8d43d691a1ad7641f72c4f730474878a5aeae1b8ead8c", size = 222947 },
    { url = "https://files.pythonhosted.org/packages/39/75/4ddcbcebe5ebcd6faa770b629260d15840a5fc07ce8ad295a32e14993726/multidict-6.4.4-cp313-cp313-manylinux_2_5_i686.manylinux1_i686.manylinux_2_17_i686.manylinux2014_i686.whl", hash = "sha256:83ec4967114295b8afd120a8eec579920c882831a3e4c3331d591a8e5bfbbc0f", size = 215761 },
    { url = "https://files.pythonhosted.org/packages/6a/c9/55e998ae45ff15c5608e384206aa71a11e1b7f48b64d166db400b14a3433/multidict-6.4.4-cp313-cp313-musllinux_1_2_aarch64.whl", hash = "sha256:995f985e2e268deaf17867801b859a282e0448633f1310e3704b30616d269d69", size = 227605 },
    { url = "https://files.pythonhosted.org/packages/04/49/c2404eac74497503c77071bd2e6f88c7e94092b8a07601536b8dbe99be50/multidict-6.4.4-cp313-cp313-musllinux_1_2_armv7l.whl", hash = "sha256:d832c608f94b9f92a0ec8b7e949be7792a642b6e535fcf32f3e28fab69eeb046", size = 226144 },
    { url = "https://files.pythonhosted.org/packages/62/c5/0cd0c3c6f18864c40846aa2252cd69d308699cb163e1c0d989ca301684da/multidict-6.4.4-cp313-cp313-musllinux_1_2_i686.whl", hash = "sha256:d21c1212171cf7da703c5b0b7a0e85be23b720818aef502ad187d627316d5645", size = 221100 },
    { url = "https://files.pythonhosted.org/packages/71/7b/f2f3887bea71739a046d601ef10e689528d4f911d84da873b6be9194ffea/multidict-6.4.4-cp313-cp313-musllinux_1_2_ppc64le.whl", hash = "sha256:cbebaa076aaecad3d4bb4c008ecc73b09274c952cf6a1b78ccfd689e51f5a5b0", size = 232731 },
    { url = "https://files.pythonhosted.org/packages/e5/b3/d9de808349df97fa75ec1372758701b5800ebad3c46ae377ad63058fbcc6/multidict-6.4.4-cp313-cp313-musllinux_1_2_s390x.whl", hash = "sha256:c93a6fb06cc8e5d3628b2b5fda215a5db01e8f08fc15fadd65662d9b857acbe4", size = 229637 },
    { url = "https://files.pythonhosted.org/packages/5e/57/13207c16b615eb4f1745b44806a96026ef8e1b694008a58226c2d8f5f0a5/multidict-6.4.4-cp313-cp313-musllinux_1_2_x86_64.whl", hash = "sha256:8cd8f81f1310182362fb0c7898145ea9c9b08a71081c5963b40ee3e3cac589b1", size = 225594 },
    { url = "https://files.pythonhosted.org/packages/3a/e4/d23bec2f70221604f5565000632c305fc8f25ba953e8ce2d8a18842b9841/multidict-6.4.4-cp313-cp313-win32.whl", hash = "sha256:3e9f1cd61a0ab857154205fb0b1f3d3ace88d27ebd1409ab7af5096e409614cd", size = 35359 },
    { url = "https://files.pythonhosted.org/packages/a7/7a/cfe1a47632be861b627f46f642c1d031704cc1c0f5c0efbde2ad44aa34bd/multidict-6.4.4-cp313-cp313-win_amd64.whl", hash = "sha256:8ffb40b74400e4455785c2fa37eba434269149ec525fc8329858c862e4b35373", size = 38903 },
    { url = "https://files.pythonhosted.org/packages/68/7b/15c259b0ab49938a0a1c8f3188572802704a779ddb294edc1b2a72252e7c/multidict-6.4.4-cp313-cp313t-macosx_10_13_universal2.whl", hash = "sha256:6a602151dbf177be2450ef38966f4be3467d41a86c6a845070d12e17c858a156", size = 68895 },
    { url = "https://files.pythonhosted.org/packages/f1/7d/168b5b822bccd88142e0a3ce985858fea612404edd228698f5af691020c9/multidict-6.4.4-cp313-cp313t-macosx_10_13_x86_64.whl", hash = "sha256:0d2b9712211b860d123815a80b859075d86a4d54787e247d7fbee9db6832cf1c", size = 40183 },
    { url = "https://files.pythonhosted.org/packages/e0/b7/d4b8d98eb850ef28a4922ba508c31d90715fd9b9da3801a30cea2967130b/multidict-6.4.4-cp313-cp313t-macosx_11_0_arm64.whl", hash = "sha256:d2fa86af59f8fc1972e121ade052145f6da22758f6996a197d69bb52f8204e7e", size = 39592 },
    { url = "https://files.pythonhosted.org/packages/18/28/a554678898a19583548e742080cf55d169733baf57efc48c2f0273a08583/multidict-6.4.4-cp313-cp313t-manylinux_2_17_aarch64.manylinux2014_aarch64.whl", hash = "sha256:50855d03e9e4d66eab6947ba688ffb714616f985838077bc4b490e769e48da51", size = 226071 },
    { url = "https://files.pythonhosted.org/packages/ee/dc/7ba6c789d05c310e294f85329efac1bf5b450338d2542498db1491a264df/multidict-6.4.4-cp313-cp313t-manylinux_2_17_armv7l.manylinux2014_armv7l.manylinux_2_31_armv7l.whl", hash = "sha256:5bce06b83be23225be1905dcdb6b789064fae92499fbc458f59a8c0e68718601", size = 222597 },
    { url = "https://files.pythonhosted.org/packages/24/4f/34eadbbf401b03768dba439be0fb94b0d187facae9142821a3d5599ccb3b/multidict-6.4.4-cp313-cp313t-manylinux_2_17_ppc64le.manylinux2014_ppc64le.whl", hash = "sha256:66ed0731f8e5dfd8369a883b6e564aca085fb9289aacabd9decd70568b9a30de", size = 228253 },
    { url = "https://files.pythonhosted.org/packages/c0/e6/493225a3cdb0d8d80d43a94503fc313536a07dae54a3f030d279e629a2bc/multidict-6.4.4-cp313-cp313t-manylinux_2_17_s390x.manylinux2014_s390x.whl", hash = "sha256:329ae97fc2f56f44d91bc47fe0972b1f52d21c4b7a2ac97040da02577e2daca2", size = 226146 },
    { url = "https://files.pythonhosted.org/packages/2f/70/e411a7254dc3bff6f7e6e004303b1b0591358e9f0b7c08639941e0de8bd6/multidict-6.4.4-cp313-cp313t-manylinux_2_17_x86_64.manylinux2014_x86_64.whl", hash = "sha256:c27e5dcf520923d6474d98b96749e6805f7677e93aaaf62656005b8643f907ab", size = 220585 },
    { url = "https://files.pythonhosted.org/packages/08/8f/beb3ae7406a619100d2b1fb0022c3bb55a8225ab53c5663648ba50dfcd56/multidict-6.4.4-cp313-cp313t-manylinux_2_5_i686.manylinux1_i686.manylinux_2_17_i686.manylinux2014_i686.whl", hash = "sha256:058cc59b9e9b143cc56715e59e22941a5d868c322242278d28123a5d09cdf6b0", size = 212080 },
    { url = "https://files.pythonhosted.org/packages/9c/ec/355124e9d3d01cf8edb072fd14947220f357e1c5bc79c88dff89297e9342/multidict-6.4.4-cp313-cp313t-musllinux_1_2_aarch64.whl", hash = "sha256:69133376bc9a03f8c47343d33f91f74a99c339e8b58cea90433d8e24bb298031", size = 226558 },
    { url = "https://files.pythonhosted.org/packages/fd/22/d2b95cbebbc2ada3be3812ea9287dcc9712d7f1a012fad041770afddb2ad/multidict-6.4.4-cp313-cp313t-musllinux_1_2_armv7l.whl", hash = "sha256:d6b15c55721b1b115c5ba178c77104123745b1417527ad9641a4c5e2047450f0", size = 212168 },
    { url = "https://files.pythonhosted.org/packages/4d/c5/62bfc0b2f9ce88326dbe7179f9824a939c6c7775b23b95de777267b9725c/multidict-6.4.4-cp313-cp313t-musllinux_1_2_i686.whl", hash = "sha256:a887b77f51d3d41e6e1a63cf3bc7ddf24de5939d9ff69441387dfefa58ac2e26", size = 217970 },
    { url = "https://files.pythonhosted.org/packages/79/74/977cea1aadc43ff1c75d23bd5bc4768a8fac98c14e5878d6ee8d6bab743c/multidict-6.4.4-cp313-cp313t-musllinux_1_2_ppc64le.whl", hash = "sha256:632a3bf8f1787f7ef7d3c2f68a7bde5be2f702906f8b5842ad6da9d974d0aab3", size = 226980 },
    { url = "https://files.pythonhosted.org/packages/48/fc/cc4a1a2049df2eb84006607dc428ff237af38e0fcecfdb8a29ca47b1566c/multidict-6.4.4-cp313-cp313t-musllinux_1_2_s390x.whl", hash = "sha256:a145c550900deb7540973c5cdb183b0d24bed6b80bf7bddf33ed8f569082535e", size = 220641 },
    { url = "https://files.pythonhosted.org/packages/3b/6a/a7444d113ab918701988d4abdde373dbdfd2def7bd647207e2bf645c7eac/multidict-6.4.4-cp313-cp313t-musllinux_1_2_x86_64.whl", hash = "sha256:cc5d83c6619ca5c9672cb78b39ed8542f1975a803dee2cda114ff73cbb076edd", size = 221728 },
    { url = "https://files.pythonhosted.org/packages/2b/b0/fdf4c73ad1c55e0f4dbbf2aa59dd37037334091f9a4961646d2b7ac91a86/multidict-6.4.4-cp313-cp313t-win32.whl", hash = "sha256:3312f63261b9df49be9d57aaa6abf53a6ad96d93b24f9cc16cf979956355ce6e", size = 41913 },
    { url = "https://files.pythonhosted.org/packages/8e/92/27989ecca97e542c0d01d05a98a5ae12198a243a9ee12563a0313291511f/multidict-6.4.4-cp313-cp313t-win_amd64.whl", hash = "sha256:ba852168d814b2c73333073e1c7116d9395bea69575a01b0b3c89d2d5a87c8fb", size = 46112 },
    { url = "https://files.pythonhosted.org/packages/84/5d/e17845bb0fa76334477d5de38654d27946d5b5d3695443987a094a71b440/multidict-6.4.4-py3-none-any.whl", hash = "sha256:bd4557071b561a8b3b6075c3ce93cf9bfb6182cb241805c3d66ced3b75eff4ac", size = 10481 },
]

[[package]]
name = "nest-asyncio"
version = "1.6.0"
source = { registry = "https://pypi.org/simple" }
sdist = { url = "https://files.pythonhosted.org/packages/83/f8/51569ac65d696c8ecbee95938f89d4abf00f47d58d48f6fbabfe8f0baefe/nest_asyncio-1.6.0.tar.gz", hash = "sha256:6f172d5449aca15afd6c646851f4e31e02c598d553a667e38cafa997cfec55fe", size = 7418 }
wheels = [
    { url = "https://files.pythonhosted.org/packages/a0/c4/c2971a3ba4c6103a3d10c4b0f24f461ddc027f0f09763220cf35ca1401b3/nest_asyncio-1.6.0-py3-none-any.whl", hash = "sha256:87af6efd6b5e897c81050477ef65c62e2b2f35d51703cae01aff2905b1852e1c", size = 5195 },
]

[[package]]
name = "openai"
version = "1.86.0"
source = { registry = "https://pypi.org/simple" }
dependencies = [
    { name = "anyio" },
    { name = "distro" },
    { name = "httpx" },
    { name = "jiter" },
    { name = "pydantic" },
    { name = "sniffio" },
    { name = "tqdm" },
    { name = "typing-extensions" },
]
sdist = { url = "https://files.pythonhosted.org/packages/ec/7a/9ad4a61f1502f0e59d8c27fb629e28a63259a44d8d31cd2314e1534a2d9f/openai-1.86.0.tar.gz", hash = "sha256:c64d5b788359a8fdf69bd605ae804ce41c1ce2e78b8dd93e2542e0ee267f1e4b", size = 468272 }
wheels = [
    { url = "https://files.pythonhosted.org/packages/58/c1/dfb16b3432810fc9758564f9d1a4dbce6b93b7fb763ba57530c7fc48316d/openai-1.86.0-py3-none-any.whl", hash = "sha256:c8889c39410621fe955c230cc4c21bfe36ec887f4e60a957de05f507d7e1f349", size = 730296 },
]

[[package]]
name = "packageurl-python"
version = "0.17.2"
source = { registry = "https://pypi.org/simple" }
sdist = { url = "https://files.pythonhosted.org/packages/e7/b1/738afddf3f448da0dc204577f1a2c8a9407a5c2f9764b4003a860dd2de56/packageurl_python-0.17.2.tar.gz", hash = "sha256:dc087e3a3340656c6966a3d651f12c7f689f01dc9fb8a28f1150f7be823c688e", size = 42076 }
wheels = [
    { url = "https://files.pythonhosted.org/packages/d5/c2/a79c06ac3481cd6f6c15af472badc70deab54d142faa63990bd4c7197cd0/packageurl_python-0.17.2-py3-none-any.whl", hash = "sha256:863a903bb9fffd17c367c836903a46ee68942966d0600fdf26449630d8bf344c", size = 29264 },
]

[[package]]
name = "packaging"
version = "25.0"
source = { registry = "https://pypi.org/simple" }
sdist = { url = "https://files.pythonhosted.org/packages/a1/d4/1fc4078c65507b51b96ca8f8c3ba19e6a61c8253c72794544580a7b6c24d/packaging-25.0.tar.gz", hash = "sha256:d443872c98d677bf60f6a1f2f8c1cb748e8fe762d2bf9d3148b5599295b0fc4f", size = 165727 }
wheels = [
    { url = "https://files.pythonhosted.org/packages/20/12/38679034af332785aac8774540895e234f4d07f7545804097de4b666afd8/packaging-25.0-py3-none-any.whl", hash = "sha256:29572ef2b1f17581046b3a2227d5c611fb25ec70ca1ba8554b24b0e69331a484", size = 66469 },
]

[[package]]
name = "parso"
version = "0.8.4"
source = { registry = "https://pypi.org/simple" }
sdist = { url = "https://files.pythonhosted.org/packages/66/94/68e2e17afaa9169cf6412ab0f28623903be73d1b32e208d9e8e541bb086d/parso-0.8.4.tar.gz", hash = "sha256:eb3a7b58240fb99099a345571deecc0f9540ea5f4dd2fe14c2a99d6b281ab92d", size = 400609 }
wheels = [
    { url = "https://files.pythonhosted.org/packages/c6/ac/dac4a63f978e4dcb3c6d3a78c4d8e0192a113d288502a1216950c41b1027/parso-0.8.4-py2.py3-none-any.whl", hash = "sha256:a418670a20291dacd2dddc80c377c5c3791378ee1e8d12bffc35420643d43f18", size = 103650 },
]

[[package]]
name = "pexpect"
version = "4.9.0"
source = { registry = "https://pypi.org/simple" }
dependencies = [
    { name = "ptyprocess" },
]
sdist = { url = "https://files.pythonhosted.org/packages/42/92/cc564bf6381ff43ce1f4d06852fc19a2f11d180f23dc32d9588bee2f149d/pexpect-4.9.0.tar.gz", hash = "sha256:ee7d41123f3c9911050ea2c2dac107568dc43b2d3b0c7557a33212c398ead30f", size = 166450 }
wheels = [
    { url = "https://files.pythonhosted.org/packages/9e/c3/059298687310d527a58bb01f3b1965787ee3b40dce76752eda8b44e9a2c5/pexpect-4.9.0-py2.py3-none-any.whl", hash = "sha256:7236d1e080e4936be2dc3e326cec0af72acf9212a7e1d060210e70a47e253523", size = 63772 },
]

[[package]]
name = "pip"
version = "25.2"
source = { registry = "https://pypi.org/simple" }
sdist = { url = "https://files.pythonhosted.org/packages/20/16/650289cd3f43d5a2fadfd98c68bd1e1e7f2550a1a5326768cddfbcedb2c5/pip-25.2.tar.gz", hash = "sha256:578283f006390f85bb6282dffb876454593d637f5d1be494b5202ce4877e71f2", size = 1840021 }
wheels = [
    { url = "https://files.pythonhosted.org/packages/b7/3f/945ef7ab14dc4f9d7f40288d2df998d1837ee0888ec3659c813487572faa/pip-25.2-py3-none-any.whl", hash = "sha256:6d67a2b4e7f14d8b31b8b52648866fa717f45a1eb70e83002f4331d07e953717", size = 1752557 },
]

[[package]]
name = "pip-api"
version = "0.0.34"
source = { registry = "https://pypi.org/simple" }
dependencies = [
    { name = "pip" },
]
sdist = { url = "https://files.pythonhosted.org/packages/b9/f1/ee85f8c7e82bccf90a3c7aad22863cc6e20057860a1361083cd2adacb92e/pip_api-0.0.34.tar.gz", hash = "sha256:9b75e958f14c5a2614bae415f2adf7eeb54d50a2cfbe7e24fd4826471bac3625", size = 123017 }
wheels = [
    { url = "https://files.pythonhosted.org/packages/91/f7/ebf5003e1065fd00b4cbef53bf0a65c3d3e1b599b676d5383ccb7a8b88ba/pip_api-0.0.34-py3-none-any.whl", hash = "sha256:8b2d7d7c37f2447373aa2cf8b1f60a2f2b27a84e1e9e0294a3f6ef10eb3ba6bb", size = 120369 },
]

[[package]]
name = "pip-audit"
version = "2.9.0"
source = { registry = "https://pypi.org/simple" }
dependencies = [
    { name = "cachecontrol", extra = ["filecache"] },
    { name = "cyclonedx-python-lib" },
    { name = "packaging" },
    { name = "pip-api" },
    { name = "pip-requirements-parser" },
    { name = "platformdirs" },
    { name = "requests" },
    { name = "rich" },
    { name = "toml" },
]
sdist = { url = "https://files.pythonhosted.org/packages/cc/7f/28fad19a9806f796f13192ab6974c07c4a04d9cbb8e30dd895c3c11ce7ee/pip_audit-2.9.0.tar.gz", hash = "sha256:0b998410b58339d7a231e5aa004326a294e4c7c6295289cdc9d5e1ef07b1f44d", size = 52089 }
wheels = [
    { url = "https://files.pythonhosted.org/packages/43/9e/f4dfd9d3dadb6d6dc9406f1111062f871e2e248ed7b584cca6020baf2ac1/pip_audit-2.9.0-py3-none-any.whl", hash = "sha256:348b16e60895749a0839875d7cc27ebd692e1584ebe5d5cb145941c8e25a80bd", size = 58634 },
]

[[package]]
name = "pip-requirements-parser"
version = "32.0.1"
source = { registry = "https://pypi.org/simple" }
dependencies = [
    { name = "packaging" },
    { name = "pyparsing" },
]
sdist = { url = "https://files.pythonhosted.org/packages/5e/2a/63b574101850e7f7b306ddbdb02cb294380d37948140eecd468fae392b54/pip-requirements-parser-32.0.1.tar.gz", hash = "sha256:b4fa3a7a0be38243123cf9d1f3518da10c51bdb165a2b2985566247f9155a7d3", size = 209359 }
wheels = [
    { url = "https://files.pythonhosted.org/packages/54/d0/d04f1d1e064ac901439699ee097f58688caadea42498ec9c4b4ad2ef84ab/pip_requirements_parser-32.0.1-py3-none-any.whl", hash = "sha256:4659bc2a667783e7a15d190f6fccf8b2486685b6dba4c19c3876314769c57526", size = 35648 },
]

[[package]]
name = "platformdirs"
version = "4.3.8"
source = { registry = "https://pypi.org/simple" }
sdist = { url = "https://files.pythonhosted.org/packages/fe/8b/3c73abc9c759ecd3f1f7ceff6685840859e8070c4d947c93fae71f6a0bf2/platformdirs-4.3.8.tar.gz", hash = "sha256:3d512d96e16bcb959a814c9f348431070822a6496326a4be0911c40b5a74c2bc", size = 21362 }
wheels = [
    { url = "https://files.pythonhosted.org/packages/fe/39/979e8e21520d4e47a0bbe349e2713c0aac6f3d853d0e5b34d76206c439aa/platformdirs-4.3.8-py3-none-any.whl", hash = "sha256:ff7059bb7eb1179e2685604f4aaf157cfd9535242bd23742eadc3c13542139b4", size = 18567 },
]

[[package]]
name = "pluggy"
version = "1.6.0"
source = { registry = "https://pypi.org/simple" }
sdist = { url = "https://files.pythonhosted.org/packages/f9/e2/3e91f31a7d2b083fe6ef3fa267035b518369d9511ffab804f839851d2779/pluggy-1.6.0.tar.gz", hash = "sha256:7dcc130b76258d33b90f61b658791dede3486c3e6bfb003ee5c9bfb396dd22f3", size = 69412 }
wheels = [
    { url = "https://files.pythonhosted.org/packages/54/20/4d324d65cc6d9205fabedc306948156824eb9f0ee1633355a8f7ec5c66bf/pluggy-1.6.0-py3-none-any.whl", hash = "sha256:e920276dd6813095e9377c0bc5566d94c932c33b27a3e3945d8389c374dd4746", size = 20538 },
]

[[package]]
name = "prompt-toolkit"
version = "3.0.51"
source = { registry = "https://pypi.org/simple" }
dependencies = [
    { name = "wcwidth" },
]
sdist = { url = "https://files.pythonhosted.org/packages/bb/6e/9d084c929dfe9e3bfe0c6a47e31f78a25c54627d64a66e884a8bf5474f1c/prompt_toolkit-3.0.51.tar.gz", hash = "sha256:931a162e3b27fc90c86f1b48bb1fb2c528c2761475e57c9c06de13311c7b54ed", size = 428940 }
wheels = [
    { url = "https://files.pythonhosted.org/packages/ce/4f/5249960887b1fbe561d9ff265496d170b55a735b76724f10ef19f9e40716/prompt_toolkit-3.0.51-py3-none-any.whl", hash = "sha256:52742911fde84e2d423e2f9a4cf1de7d7ac4e51958f648d9540e0fb8db077b07", size = 387810 },
]

[[package]]
name = "propcache"
version = "0.3.2"
source = { registry = "https://pypi.org/simple" }
sdist = { url = "https://files.pythonhosted.org/packages/a6/16/43264e4a779dd8588c21a70f0709665ee8f611211bdd2c87d952cfa7c776/propcache-0.3.2.tar.gz", hash = "sha256:20d7d62e4e7ef05f221e0db2856b979540686342e7dd9973b815599c7057e168", size = 44139 }
wheels = [
    { url = "https://files.pythonhosted.org/packages/80/8d/e8b436717ab9c2cfc23b116d2c297305aa4cd8339172a456d61ebf5669b8/propcache-0.3.2-cp311-cp311-macosx_10_9_universal2.whl", hash = "sha256:0b8d2f607bd8f80ddc04088bc2a037fdd17884a6fcadc47a96e334d72f3717be", size = 74207 },
    { url = "https://files.pythonhosted.org/packages/d6/29/1e34000e9766d112171764b9fa3226fa0153ab565d0c242c70e9945318a7/propcache-0.3.2-cp311-cp311-macosx_10_9_x86_64.whl", hash = "sha256:06766d8f34733416e2e34f46fea488ad5d60726bb9481d3cddf89a6fa2d9603f", size = 43648 },
    { url = "https://files.pythonhosted.org/packages/46/92/1ad5af0df781e76988897da39b5f086c2bf0f028b7f9bd1f409bb05b6874/propcache-0.3.2-cp311-cp311-macosx_11_0_arm64.whl", hash = "sha256:a2dc1f4a1df4fecf4e6f68013575ff4af84ef6f478fe5344317a65d38a8e6dc9", size = 43496 },
    { url = "https://files.pythonhosted.org/packages/b3/ce/e96392460f9fb68461fabab3e095cb00c8ddf901205be4eae5ce246e5b7e/propcache-0.3.2-cp311-cp311-manylinux_2_17_aarch64.manylinux2014_aarch64.whl", hash = "sha256:be29c4f4810c5789cf10ddf6af80b041c724e629fa51e308a7a0fb19ed1ef7bf", size = 217288 },
    { url = "https://files.pythonhosted.org/packages/c5/2a/866726ea345299f7ceefc861a5e782b045545ae6940851930a6adaf1fca6/propcache-0.3.2-cp311-cp311-manylinux_2_17_ppc64le.manylinux2014_ppc64le.whl", hash = "sha256:59d61f6970ecbd8ff2e9360304d5c8876a6abd4530cb752c06586849ac8a9dc9", size = 227456 },
    { url = "https://files.pythonhosted.org/packages/de/03/07d992ccb6d930398689187e1b3c718339a1c06b8b145a8d9650e4726166/propcache-0.3.2-cp311-cp311-manylinux_2_17_s390x.manylinux2014_s390x.whl", hash = "sha256:62180e0b8dbb6b004baec00a7983e4cc52f5ada9cd11f48c3528d8cfa7b96a66", size = 225429 },
    { url = "https://files.pythonhosted.org/packages/5d/e6/116ba39448753b1330f48ab8ba927dcd6cf0baea8a0ccbc512dfb49ba670/propcache-0.3.2-cp311-cp311-manylinux_2_17_x86_64.manylinux2014_x86_64.whl", hash = "sha256:c144ca294a204c470f18cf4c9d78887810d04a3e2fbb30eea903575a779159df", size = 213472 },
    { url = "https://files.pythonhosted.org/packages/a6/85/f01f5d97e54e428885a5497ccf7f54404cbb4f906688a1690cd51bf597dc/propcache-0.3.2-cp311-cp311-manylinux_2_5_i686.manylinux1_i686.manylinux_2_17_i686.manylinux2014_i686.whl", hash = "sha256:c5c2a784234c28854878d68978265617aa6dc0780e53d44b4d67f3651a17a9a2", size = 204480 },
    { url = "https://files.pythonhosted.org/packages/e3/79/7bf5ab9033b8b8194cc3f7cf1aaa0e9c3256320726f64a3e1f113a812dce/propcache-0.3.2-cp311-cp311-musllinux_1_2_aarch64.whl", hash = "sha256:5745bc7acdafa978ca1642891b82c19238eadc78ba2aaa293c6863b304e552d7", size = 214530 },
    { url = "https://files.pythonhosted.org/packages/31/0b/bd3e0c00509b609317df4a18e6b05a450ef2d9a963e1d8bc9c9415d86f30/propcache-0.3.2-cp311-cp311-musllinux_1_2_armv7l.whl", hash = "sha256:c0075bf773d66fa8c9d41f66cc132ecc75e5bb9dd7cce3cfd14adc5ca184cb95", size = 205230 },
    { url = "https://files.pythonhosted.org/packages/7a/23/fae0ff9b54b0de4e819bbe559508da132d5683c32d84d0dc2ccce3563ed4/propcache-0.3.2-cp311-cp311-musllinux_1_2_i686.whl", hash = "sha256:5f57aa0847730daceff0497f417c9de353c575d8da3579162cc74ac294c5369e", size = 206754 },
    { url = "https://files.pythonhosted.org/packages/b7/7f/ad6a3c22630aaa5f618b4dc3c3598974a72abb4c18e45a50b3cdd091eb2f/propcache-0.3.2-cp311-cp311-musllinux_1_2_ppc64le.whl", hash = "sha256:eef914c014bf72d18efb55619447e0aecd5fb7c2e3fa7441e2e5d6099bddff7e", size = 218430 },
    { url = "https://files.pythonhosted.org/packages/5b/2c/ba4f1c0e8a4b4c75910742f0d333759d441f65a1c7f34683b4a74c0ee015/propcache-0.3.2-cp311-cp311-musllinux_1_2_s390x.whl", hash = "sha256:2a4092e8549031e82facf3decdbc0883755d5bbcc62d3aea9d9e185549936dcf", size = 223884 },
    { url = "https://files.pythonhosted.org/packages/88/e4/ebe30fc399e98572019eee82ad0caf512401661985cbd3da5e3140ffa1b0/propcache-0.3.2-cp311-cp311-musllinux_1_2_x86_64.whl", hash = "sha256:85871b050f174bc0bfb437efbdb68aaf860611953ed12418e4361bc9c392749e", size = 211480 },
    { url = "https://files.pythonhosted.org/packages/96/0a/7d5260b914e01d1d0906f7f38af101f8d8ed0dc47426219eeaf05e8ea7c2/propcache-0.3.2-cp311-cp311-win32.whl", hash = "sha256:36c8d9b673ec57900c3554264e630d45980fd302458e4ac801802a7fd2ef7897", size = 37757 },
    { url = "https://files.pythonhosted.org/packages/e1/2d/89fe4489a884bc0da0c3278c552bd4ffe06a1ace559db5ef02ef24ab446b/propcache-0.3.2-cp311-cp311-win_amd64.whl", hash = "sha256:e53af8cb6a781b02d2ea079b5b853ba9430fcbe18a8e3ce647d5982a3ff69f39", size = 41500 },
    { url = "https://files.pythonhosted.org/packages/a8/42/9ca01b0a6f48e81615dca4765a8f1dd2c057e0540f6116a27dc5ee01dfb6/propcache-0.3.2-cp312-cp312-macosx_10_13_universal2.whl", hash = "sha256:8de106b6c84506b31c27168582cd3cb3000a6412c16df14a8628e5871ff83c10", size = 73674 },
    { url = "https://files.pythonhosted.org/packages/af/6e/21293133beb550f9c901bbece755d582bfaf2176bee4774000bd4dd41884/propcache-0.3.2-cp312-cp312-macosx_10_13_x86_64.whl", hash = "sha256:28710b0d3975117239c76600ea351934ac7b5ff56e60953474342608dbbb6154", size = 43570 },
    { url = "https://files.pythonhosted.org/packages/0c/c8/0393a0a3a2b8760eb3bde3c147f62b20044f0ddac81e9d6ed7318ec0d852/propcache-0.3.2-cp312-cp312-macosx_11_0_arm64.whl", hash = "sha256:ce26862344bdf836650ed2487c3d724b00fbfec4233a1013f597b78c1cb73615", size = 43094 },
    { url = "https://files.pythonhosted.org/packages/37/2c/489afe311a690399d04a3e03b069225670c1d489eb7b044a566511c1c498/propcache-0.3.2-cp312-cp312-manylinux_2_17_aarch64.manylinux2014_aarch64.whl", hash = "sha256:bca54bd347a253af2cf4544bbec232ab982f4868de0dd684246b67a51bc6b1db", size = 226958 },
    { url = "https://files.pythonhosted.org/packages/9d/ca/63b520d2f3d418c968bf596839ae26cf7f87bead026b6192d4da6a08c467/propcache-0.3.2-cp312-cp312-manylinux_2_17_ppc64le.manylinux2014_ppc64le.whl", hash = "sha256:55780d5e9a2ddc59711d727226bb1ba83a22dd32f64ee15594b9392b1f544eb1", size = 234894 },
    { url = "https://files.pythonhosted.org/packages/11/60/1d0ed6fff455a028d678df30cc28dcee7af77fa2b0e6962ce1df95c9a2a9/propcache-0.3.2-cp312-cp312-manylinux_2_17_s390x.manylinux2014_s390x.whl", hash = "sha256:035e631be25d6975ed87ab23153db6a73426a48db688070d925aa27e996fe93c", size = 233672 },
    { url = "https://files.pythonhosted.org/packages/37/7c/54fd5301ef38505ab235d98827207176a5c9b2aa61939b10a460ca53e123/propcache-0.3.2-cp312-cp312-manylinux_2_17_x86_64.manylinux2014_x86_64.whl", hash = "sha256:ee6f22b6eaa39297c751d0e80c0d3a454f112f5c6481214fcf4c092074cecd67", size = 224395 },
    { url = "https://files.pythonhosted.org/packages/ee/1a/89a40e0846f5de05fdc6779883bf46ba980e6df4d2ff8fb02643de126592/propcache-0.3.2-cp312-cp312-manylinux_2_5_i686.manylinux1_i686.manylinux_2_17_i686.manylinux2014_i686.whl", hash = "sha256:7ca3aee1aa955438c4dba34fc20a9f390e4c79967257d830f137bd5a8a32ed3b", size = 212510 },
    { url = "https://files.pythonhosted.org/packages/5e/33/ca98368586c9566a6b8d5ef66e30484f8da84c0aac3f2d9aec6d31a11bd5/propcache-0.3.2-cp312-cp312-musllinux_1_2_aarch64.whl", hash = "sha256:7a4f30862869fa2b68380d677cc1c5fcf1e0f2b9ea0cf665812895c75d0ca3b8", size = 222949 },
    { url = "https://files.pythonhosted.org/packages/ba/11/ace870d0aafe443b33b2f0b7efdb872b7c3abd505bfb4890716ad7865e9d/propcache-0.3.2-cp312-cp312-musllinux_1_2_armv7l.whl", hash = "sha256:b77ec3c257d7816d9f3700013639db7491a434644c906a2578a11daf13176251", size = 217258 },
    { url = "https://files.pythonhosted.org/packages/5b/d2/86fd6f7adffcfc74b42c10a6b7db721d1d9ca1055c45d39a1a8f2a740a21/propcache-0.3.2-cp312-cp312-musllinux_1_2_i686.whl", hash = "sha256:cab90ac9d3f14b2d5050928483d3d3b8fb6b4018893fc75710e6aa361ecb2474", size = 213036 },
    { url = "https://files.pythonhosted.org/packages/07/94/2d7d1e328f45ff34a0a284cf5a2847013701e24c2a53117e7c280a4316b3/propcache-0.3.2-cp312-cp312-musllinux_1_2_ppc64le.whl", hash = "sha256:0b504d29f3c47cf6b9e936c1852246c83d450e8e063d50562115a6be6d3a2535", size = 227684 },
    { url = "https://files.pythonhosted.org/packages/b7/05/37ae63a0087677e90b1d14710e532ff104d44bc1efa3b3970fff99b891dc/propcache-0.3.2-cp312-cp312-musllinux_1_2_s390x.whl", hash = "sha256:ce2ac2675a6aa41ddb2a0c9cbff53780a617ac3d43e620f8fd77ba1c84dcfc06", size = 234562 },
    { url = "https://files.pythonhosted.org/packages/a4/7c/3f539fcae630408d0bd8bf3208b9a647ccad10976eda62402a80adf8fc34/propcache-0.3.2-cp312-cp312-musllinux_1_2_x86_64.whl", hash = "sha256:62b4239611205294cc433845b914131b2a1f03500ff3c1ed093ed216b82621e1", size = 222142 },
    { url = "https://files.pythonhosted.org/packages/7c/d2/34b9eac8c35f79f8a962546b3e97e9d4b990c420ee66ac8255d5d9611648/propcache-0.3.2-cp312-cp312-win32.whl", hash = "sha256:df4a81b9b53449ebc90cc4deefb052c1dd934ba85012aa912c7ea7b7e38b60c1", size = 37711 },
    { url = "https://files.pythonhosted.org/packages/19/61/d582be5d226cf79071681d1b46b848d6cb03d7b70af7063e33a2787eaa03/propcache-0.3.2-cp312-cp312-win_amd64.whl", hash = "sha256:7046e79b989d7fe457bb755844019e10f693752d169076138abf17f31380800c", size = 41479 },
    { url = "https://files.pythonhosted.org/packages/dc/d1/8c747fafa558c603c4ca19d8e20b288aa0c7cda74e9402f50f31eb65267e/propcache-0.3.2-cp313-cp313-macosx_10_13_universal2.whl", hash = "sha256:ca592ed634a73ca002967458187109265e980422116c0a107cf93d81f95af945", size = 71286 },
    { url = "https://files.pythonhosted.org/packages/61/99/d606cb7986b60d89c36de8a85d58764323b3a5ff07770a99d8e993b3fa73/propcache-0.3.2-cp313-cp313-macosx_10_13_x86_64.whl", hash = "sha256:9ecb0aad4020e275652ba3975740f241bd12a61f1a784df044cf7477a02bc252", size = 42425 },
    { url = "https://files.pythonhosted.org/packages/8c/96/ef98f91bbb42b79e9bb82bdd348b255eb9d65f14dbbe3b1594644c4073f7/propcache-0.3.2-cp313-cp313-macosx_11_0_arm64.whl", hash = "sha256:7f08f1cc28bd2eade7a8a3d2954ccc673bb02062e3e7da09bc75d843386b342f", size = 41846 },
    { url = "https://files.pythonhosted.org/packages/5b/ad/3f0f9a705fb630d175146cd7b1d2bf5555c9beaed54e94132b21aac098a6/propcache-0.3.2-cp313-cp313-manylinux_2_17_aarch64.manylinux2014_aarch64.whl", hash = "sha256:d1a342c834734edb4be5ecb1e9fb48cb64b1e2320fccbd8c54bf8da8f2a84c33", size = 208871 },
    { url = "https://files.pythonhosted.org/packages/3a/38/2085cda93d2c8b6ec3e92af2c89489a36a5886b712a34ab25de9fbca7992/propcache-0.3.2-cp313-cp313-manylinux_2_17_ppc64le.manylinux2014_ppc64le.whl", hash = "sha256:8a544caaae1ac73f1fecfae70ded3e93728831affebd017d53449e3ac052ac1e", size = 215720 },
    { url = "https://files.pythonhosted.org/packages/61/c1/d72ea2dc83ac7f2c8e182786ab0fc2c7bd123a1ff9b7975bee671866fe5f/propcache-0.3.2-cp313-cp313-manylinux_2_17_s390x.manylinux2014_s390x.whl", hash = "sha256:310d11aa44635298397db47a3ebce7db99a4cc4b9bbdfcf6c98a60c8d5261cf1", size = 215203 },
    { url = "https://files.pythonhosted.org/packages/af/81/b324c44ae60c56ef12007105f1460d5c304b0626ab0cc6b07c8f2a9aa0b8/propcache-0.3.2-cp313-cp313-manylinux_2_17_x86_64.manylinux2014_x86_64.whl", hash = "sha256:4c1396592321ac83157ac03a2023aa6cc4a3cc3cfdecb71090054c09e5a7cce3", size = 206365 },
    { url = "https://files.pythonhosted.org/packages/09/73/88549128bb89e66d2aff242488f62869014ae092db63ccea53c1cc75a81d/propcache-0.3.2-cp313-cp313-manylinux_2_5_i686.manylinux1_i686.manylinux_2_17_i686.manylinux2014_i686.whl", hash = "sha256:8cabf5b5902272565e78197edb682017d21cf3b550ba0460ee473753f28d23c1", size = 196016 },
    { url = "https://files.pythonhosted.org/packages/b9/3f/3bdd14e737d145114a5eb83cb172903afba7242f67c5877f9909a20d948d/propcache-0.3.2-cp313-cp313-musllinux_1_2_aarch64.whl", hash = "sha256:0a2f2235ac46a7aa25bdeb03a9e7060f6ecbd213b1f9101c43b3090ffb971ef6", size = 205596 },
    { url = "https://files.pythonhosted.org/packages/0f/ca/2f4aa819c357d3107c3763d7ef42c03980f9ed5c48c82e01e25945d437c1/propcache-0.3.2-cp313-cp313-musllinux_1_2_armv7l.whl", hash = "sha256:92b69e12e34869a6970fd2f3da91669899994b47c98f5d430b781c26f1d9f387", size = 200977 },
    { url = "https://files.pythonhosted.org/packages/cd/4a/e65276c7477533c59085251ae88505caf6831c0e85ff8b2e31ebcbb949b1/propcache-0.3.2-cp313-cp313-musllinux_1_2_i686.whl", hash = "sha256:54e02207c79968ebbdffc169591009f4474dde3b4679e16634d34c9363ff56b4", size = 197220 },
    { url = "https://files.pythonhosted.org/packages/7c/54/fc7152e517cf5578278b242396ce4d4b36795423988ef39bb8cd5bf274c8/propcache-0.3.2-cp313-cp313-musllinux_1_2_ppc64le.whl", hash = "sha256:4adfb44cb588001f68c5466579d3f1157ca07f7504fc91ec87862e2b8e556b88", size = 210642 },
    { url = "https://files.pythonhosted.org/packages/b9/80/abeb4a896d2767bf5f1ea7b92eb7be6a5330645bd7fb844049c0e4045d9d/propcache-0.3.2-cp313-cp313-musllinux_1_2_s390x.whl", hash = "sha256:fd3e6019dc1261cd0291ee8919dd91fbab7b169bb76aeef6c716833a3f65d206", size = 212789 },
    { url = "https://files.pythonhosted.org/packages/b3/db/ea12a49aa7b2b6d68a5da8293dcf50068d48d088100ac016ad92a6a780e6/propcache-0.3.2-cp313-cp313-musllinux_1_2_x86_64.whl", hash = "sha256:4c181cad81158d71c41a2bce88edce078458e2dd5ffee7eddd6b05da85079f43", size = 205880 },
    { url = "https://files.pythonhosted.org/packages/d1/e5/9076a0bbbfb65d1198007059c65639dfd56266cf8e477a9707e4b1999ff4/propcache-0.3.2-cp313-cp313-win32.whl", hash = "sha256:8a08154613f2249519e549de2330cf8e2071c2887309a7b07fb56098f5170a02", size = 37220 },
    { url = "https://files.pythonhosted.org/packages/d3/f5/b369e026b09a26cd77aa88d8fffd69141d2ae00a2abaaf5380d2603f4b7f/propcache-0.3.2-cp313-cp313-win_amd64.whl", hash = "sha256:e41671f1594fc4ab0a6dec1351864713cb3a279910ae8b58f884a88a0a632c05", size = 40678 },
    { url = "https://files.pythonhosted.org/packages/a4/3a/6ece377b55544941a08d03581c7bc400a3c8cd3c2865900a68d5de79e21f/propcache-0.3.2-cp313-cp313t-macosx_10_13_universal2.whl", hash = "sha256:9a3cf035bbaf035f109987d9d55dc90e4b0e36e04bbbb95af3055ef17194057b", size = 76560 },
    { url = "https://files.pythonhosted.org/packages/0c/da/64a2bb16418740fa634b0e9c3d29edff1db07f56d3546ca2d86ddf0305e1/propcache-0.3.2-cp313-cp313t-macosx_10_13_x86_64.whl", hash = "sha256:156c03d07dc1323d8dacaa221fbe028c5c70d16709cdd63502778e6c3ccca1b0", size = 44676 },
    { url = "https://files.pythonhosted.org/packages/36/7b/f025e06ea51cb72c52fb87e9b395cced02786610b60a3ed51da8af017170/propcache-0.3.2-cp313-cp313t-macosx_11_0_arm64.whl", hash = "sha256:74413c0ba02ba86f55cf60d18daab219f7e531620c15f1e23d95563f505efe7e", size = 44701 },
    { url = "https://files.pythonhosted.org/packages/a4/00/faa1b1b7c3b74fc277f8642f32a4c72ba1d7b2de36d7cdfb676db7f4303e/propcache-0.3.2-cp313-cp313t-manylinux_2_17_aarch64.manylinux2014_aarch64.whl", hash = "sha256:f066b437bb3fa39c58ff97ab2ca351db465157d68ed0440abecb21715eb24b28", size = 276934 },
    { url = "https://files.pythonhosted.org/packages/74/ab/935beb6f1756e0476a4d5938ff44bf0d13a055fed880caf93859b4f1baf4/propcache-0.3.2-cp313-cp313t-manylinux_2_17_ppc64le.manylinux2014_ppc64le.whl", hash = "sha256:f1304b085c83067914721e7e9d9917d41ad87696bf70f0bc7dee450e9c71ad0a", size = 278316 },
    { url = "https://files.pythonhosted.org/packages/f8/9d/994a5c1ce4389610838d1caec74bdf0e98b306c70314d46dbe4fcf21a3e2/propcache-0.3.2-cp313-cp313t-manylinux_2_17_s390x.manylinux2014_s390x.whl", hash = "sha256:ab50cef01b372763a13333b4e54021bdcb291fc9a8e2ccb9c2df98be51bcde6c", size = 282619 },
    { url = "https://files.pythonhosted.org/packages/2b/00/a10afce3d1ed0287cef2e09506d3be9822513f2c1e96457ee369adb9a6cd/propcache-0.3.2-cp313-cp313t-manylinux_2_17_x86_64.manylinux2014_x86_64.whl", hash = "sha256:fad3b2a085ec259ad2c2842666b2a0a49dea8463579c606426128925af1ed725", size = 265896 },
    { url = "https://files.pythonhosted.org/packages/2e/a8/2aa6716ffa566ca57c749edb909ad27884680887d68517e4be41b02299f3/propcache-0.3.2-cp313-cp313t-manylinux_2_5_i686.manylinux1_i686.manylinux_2_17_i686.manylinux2014_i686.whl", hash = "sha256:261fa020c1c14deafd54c76b014956e2f86991af198c51139faf41c4d5e83892", size = 252111 },
    { url = "https://files.pythonhosted.org/packages/36/4f/345ca9183b85ac29c8694b0941f7484bf419c7f0fea2d1e386b4f7893eed/propcache-0.3.2-cp313-cp313t-musllinux_1_2_aarch64.whl", hash = "sha256:46d7f8aa79c927e5f987ee3a80205c987717d3659f035c85cf0c3680526bdb44", size = 268334 },
    { url = "https://files.pythonhosted.org/packages/3e/ca/fcd54f78b59e3f97b3b9715501e3147f5340167733d27db423aa321e7148/propcache-0.3.2-cp313-cp313t-musllinux_1_2_armv7l.whl", hash = "sha256:6d8f3f0eebf73e3c0ff0e7853f68be638b4043c65a70517bb575eff54edd8dbe", size = 255026 },
    { url = "https://files.pythonhosted.org/packages/8b/95/8e6a6bbbd78ac89c30c225210a5c687790e532ba4088afb8c0445b77ef37/propcache-0.3.2-cp313-cp313t-musllinux_1_2_i686.whl", hash = "sha256:03c89c1b14a5452cf15403e291c0ccd7751d5b9736ecb2c5bab977ad6c5bcd81", size = 250724 },
    { url = "https://files.pythonhosted.org/packages/ee/b0/0dd03616142baba28e8b2d14ce5df6631b4673850a3d4f9c0f9dd714a404/propcache-0.3.2-cp313-cp313t-musllinux_1_2_ppc64le.whl", hash = "sha256:0cc17efde71e12bbaad086d679ce575268d70bc123a5a71ea7ad76f70ba30bba", size = 268868 },
    { url = "https://files.pythonhosted.org/packages/c5/98/2c12407a7e4fbacd94ddd32f3b1e3d5231e77c30ef7162b12a60e2dd5ce3/propcache-0.3.2-cp313-cp313t-musllinux_1_2_s390x.whl", hash = "sha256:acdf05d00696bc0447e278bb53cb04ca72354e562cf88ea6f9107df8e7fd9770", size = 271322 },
    { url = "https://files.pythonhosted.org/packages/35/91/9cb56efbb428b006bb85db28591e40b7736847b8331d43fe335acf95f6c8/propcache-0.3.2-cp313-cp313t-musllinux_1_2_x86_64.whl", hash = "sha256:4445542398bd0b5d32df908031cb1b30d43ac848e20470a878b770ec2dcc6330", size = 265778 },
    { url = "https://files.pythonhosted.org/packages/9a/4c/b0fe775a2bdd01e176b14b574be679d84fc83958335790f7c9a686c1f468/propcache-0.3.2-cp313-cp313t-win32.whl", hash = "sha256:f86e5d7cd03afb3a1db8e9f9f6eff15794e79e791350ac48a8c924e6f439f394", size = 41175 },
    { url = "https://files.pythonhosted.org/packages/a4/ff/47f08595e3d9b5e149c150f88d9714574f1a7cbd89fe2817158a952674bf/propcache-0.3.2-cp313-cp313t-win_amd64.whl", hash = "sha256:9704bedf6e7cbe3c65eca4379a9b53ee6a83749f047808cbb5044d40d7d72198", size = 44857 },
    { url = "https://files.pythonhosted.org/packages/cc/35/cc0aaecf278bb4575b8555f2b137de5ab821595ddae9da9d3cd1da4072c7/propcache-0.3.2-py3-none-any.whl", hash = "sha256:98f1ec44fb675f5052cccc8e609c46ed23a35a1cfd18545ad4e29002d858a43f", size = 12663 },
]

[[package]]
name = "psutil"
version = "7.0.0"
source = { registry = "https://pypi.org/simple" }
sdist = { url = "https://files.pythonhosted.org/packages/2a/80/336820c1ad9286a4ded7e845b2eccfcb27851ab8ac6abece774a6ff4d3de/psutil-7.0.0.tar.gz", hash = "sha256:7be9c3eba38beccb6495ea33afd982a44074b78f28c434a1f51cc07fd315c456", size = 497003 }
wheels = [
    { url = "https://files.pythonhosted.org/packages/ed/e6/2d26234410f8b8abdbf891c9da62bee396583f713fb9f3325a4760875d22/psutil-7.0.0-cp36-abi3-macosx_10_9_x86_64.whl", hash = "sha256:101d71dc322e3cffd7cea0650b09b3d08b8e7c4109dd6809fe452dfd00e58b25", size = 238051 },
    { url = "https://files.pythonhosted.org/packages/04/8b/30f930733afe425e3cbfc0e1468a30a18942350c1a8816acfade80c005c4/psutil-7.0.0-cp36-abi3-macosx_11_0_arm64.whl", hash = "sha256:39db632f6bb862eeccf56660871433e111b6ea58f2caea825571951d4b6aa3da", size = 239535 },
    { url = "https://files.pythonhosted.org/packages/2a/ed/d362e84620dd22876b55389248e522338ed1bf134a5edd3b8231d7207f6d/psutil-7.0.0-cp36-abi3-manylinux_2_12_i686.manylinux2010_i686.manylinux_2_17_i686.manylinux2014_i686.whl", hash = "sha256:1fcee592b4c6f146991ca55919ea3d1f8926497a713ed7faaf8225e174581e91", size = 275004 },
    { url = "https://files.pythonhosted.org/packages/bf/b9/b0eb3f3cbcb734d930fdf839431606844a825b23eaf9a6ab371edac8162c/psutil-7.0.0-cp36-abi3-manylinux_2_12_x86_64.manylinux2010_x86_64.manylinux_2_17_x86_64.manylinux2014_x86_64.whl", hash = "sha256:4b1388a4f6875d7e2aff5c4ca1cc16c545ed41dd8bb596cefea80111db353a34", size = 277986 },
    { url = "https://files.pythonhosted.org/packages/eb/a2/709e0fe2f093556c17fbafda93ac032257242cabcc7ff3369e2cb76a97aa/psutil-7.0.0-cp36-abi3-manylinux_2_17_aarch64.manylinux2014_aarch64.whl", hash = "sha256:a5f098451abc2828f7dc6b58d44b532b22f2088f4999a937557b603ce72b1993", size = 279544 },
    { url = "https://files.pythonhosted.org/packages/50/e6/eecf58810b9d12e6427369784efe814a1eec0f492084ce8eb8f4d89d6d61/psutil-7.0.0-cp37-abi3-win32.whl", hash = "sha256:ba3fcef7523064a6c9da440fc4d6bd07da93ac726b5733c29027d7dc95b39d99", size = 241053 },
    { url = "https://files.pythonhosted.org/packages/50/1b/6921afe68c74868b4c9fa424dad3be35b095e16687989ebbb50ce4fceb7c/psutil-7.0.0-cp37-abi3-win_amd64.whl", hash = "sha256:4cf3d4eb1aa9b348dec30105c55cd9b7d4629285735a102beb4441e38db90553", size = 244885 },
]

[[package]]
name = "ptyprocess"
version = "0.7.0"
source = { registry = "https://pypi.org/simple" }
sdist = { url = "https://files.pythonhosted.org/packages/20/e5/16ff212c1e452235a90aeb09066144d0c5a6a8c0834397e03f5224495c4e/ptyprocess-0.7.0.tar.gz", hash = "sha256:5c5d0a3b48ceee0b48485e0c26037c0acd7d29765ca3fbb5cb3831d347423220", size = 70762 }
wheels = [
    { url = "https://files.pythonhosted.org/packages/22/a6/858897256d0deac81a172289110f31629fc4cee19b6f01283303e18c8db3/ptyprocess-0.7.0-py2.py3-none-any.whl", hash = "sha256:4b41f3967fce3af57cc7e94b888626c18bf37a083e3651ca8feeb66d492fef35", size = 13993 },
]

[[package]]
name = "pure-eval"
version = "0.2.3"
source = { registry = "https://pypi.org/simple" }
sdist = { url = "https://files.pythonhosted.org/packages/cd/05/0a34433a064256a578f1783a10da6df098ceaa4a57bbeaa96a6c0352786b/pure_eval-0.2.3.tar.gz", hash = "sha256:5f4e983f40564c576c7c8635ae88db5956bb2229d7e9237d03b3c0b0190eaf42", size = 19752 }
wheels = [
    { url = "https://files.pythonhosted.org/packages/8e/37/efad0257dc6e593a18957422533ff0f87ede7c9c6ea010a2177d738fb82f/pure_eval-0.2.3-py3-none-any.whl", hash = "sha256:1db8e35b67b3d218d818ae653e27f06c3aa420901fa7b081ca98cbedc874e0d0", size = 11842 },
]

[[package]]
name = "py-serializable"
version = "2.1.0"
source = { registry = "https://pypi.org/simple" }
dependencies = [
    { name = "defusedxml" },
]
sdist = { url = "https://files.pythonhosted.org/packages/73/21/d250cfca8ff30c2e5a7447bc13861541126ce9bd4426cd5d0c9f08b5547d/py_serializable-2.1.0.tar.gz", hash = "sha256:9d5db56154a867a9b897c0163b33a793c804c80cee984116d02d49e4578fc103", size = 52368 }
wheels = [
    { url = "https://files.pythonhosted.org/packages/9b/bf/7595e817906a29453ba4d99394e781b6fabe55d21f3c15d240f85dd06bb1/py_serializable-2.1.0-py3-none-any.whl", hash = "sha256:b56d5d686b5a03ba4f4db5e769dc32336e142fc3bd4d68a8c25579ebb0a67304", size = 23045 },
]

[[package]]
name = "pycparser"
version = "2.22"
source = { registry = "https://pypi.org/simple" }
sdist = { url = "https://files.pythonhosted.org/packages/1d/b2/31537cf4b1ca988837256c910a668b553fceb8f069bedc4b1c826024b52c/pycparser-2.22.tar.gz", hash = "sha256:491c8be9c040f5390f5bf44a5b07752bd07f56edf992381b05c701439eec10f6", size = 172736 }
wheels = [
    { url = "https://files.pythonhosted.org/packages/13/a3/a812df4e2dd5696d1f351d58b8fe16a405b234ad2886a0dab9183fb78109/pycparser-2.22-py3-none-any.whl", hash = "sha256:c3702b6d3dd8c7abc1afa565d7e63d53a1d0bd86cdc24edd75470f4de499cfcc", size = 117552 },
]

[[package]]
name = "pydantic"
version = "2.11.5"
source = { registry = "https://pypi.org/simple" }
dependencies = [
    { name = "annotated-types" },
    { name = "pydantic-core" },
    { name = "typing-extensions" },
    { name = "typing-inspection" },
]
sdist = { url = "https://files.pythonhosted.org/packages/f0/86/8ce9040065e8f924d642c58e4a344e33163a07f6b57f836d0d734e0ad3fb/pydantic-2.11.5.tar.gz", hash = "sha256:7f853db3d0ce78ce8bbb148c401c2cdd6431b3473c0cdff2755c7690952a7b7a", size = 787102 }
wheels = [
    { url = "https://files.pythonhosted.org/packages/b5/69/831ed22b38ff9b4b64b66569f0e5b7b97cf3638346eb95a2147fdb49ad5f/pydantic-2.11.5-py3-none-any.whl", hash = "sha256:f9c26ba06f9747749ca1e5c94d6a85cb84254577553c8785576fd38fa64dc0f7", size = 444229 },
]

[[package]]
name = "pydantic-core"
version = "2.33.2"
source = { registry = "https://pypi.org/simple" }
dependencies = [
    { name = "typing-extensions" },
]
sdist = { url = "https://files.pythonhosted.org/packages/ad/88/5f2260bdfae97aabf98f1778d43f69574390ad787afb646292a638c923d4/pydantic_core-2.33.2.tar.gz", hash = "sha256:7cb8bc3605c29176e1b105350d2e6474142d7c1bd1d9327c4a9bdb46bf827acc", size = 435195 }
wheels = [
    { url = "https://files.pythonhosted.org/packages/3f/8d/71db63483d518cbbf290261a1fc2839d17ff89fce7089e08cad07ccfce67/pydantic_core-2.33.2-cp311-cp311-macosx_10_12_x86_64.whl", hash = "sha256:4c5b0a576fb381edd6d27f0a85915c6daf2f8138dc5c267a57c08a62900758c7", size = 2028584 },
    { url = "https://files.pythonhosted.org/packages/24/2f/3cfa7244ae292dd850989f328722d2aef313f74ffc471184dc509e1e4e5a/pydantic_core-2.33.2-cp311-cp311-macosx_11_0_arm64.whl", hash = "sha256:e799c050df38a639db758c617ec771fd8fb7a5f8eaaa4b27b101f266b216a246", size = 1855071 },
    { url = "https://files.pythonhosted.org/packages/b3/d3/4ae42d33f5e3f50dd467761304be2fa0a9417fbf09735bc2cce003480f2a/pydantic_core-2.33.2-cp311-cp311-manylinux_2_17_aarch64.manylinux2014_aarch64.whl", hash = "sha256:dc46a01bf8d62f227d5ecee74178ffc448ff4e5197c756331f71efcc66dc980f", size = 1897823 },
    { url = "https://files.pythonhosted.org/packages/f4/f3/aa5976e8352b7695ff808599794b1fba2a9ae2ee954a3426855935799488/pydantic_core-2.33.2-cp311-cp311-manylinux_2_17_armv7l.manylinux2014_armv7l.whl", hash = "sha256:a144d4f717285c6d9234a66778059f33a89096dfb9b39117663fd8413d582dcc", size = 1983792 },
    { url = "https://files.pythonhosted.org/packages/d5/7a/cda9b5a23c552037717f2b2a5257e9b2bfe45e687386df9591eff7b46d28/pydantic_core-2.33.2-cp311-cp311-manylinux_2_17_ppc64le.manylinux2014_ppc64le.whl", hash = "sha256:73cf6373c21bc80b2e0dc88444f41ae60b2f070ed02095754eb5a01df12256de", size = 2136338 },
    { url = "https://files.pythonhosted.org/packages/2b/9f/b8f9ec8dd1417eb9da784e91e1667d58a2a4a7b7b34cf4af765ef663a7e5/pydantic_core-2.33.2-cp311-cp311-manylinux_2_17_s390x.manylinux2014_s390x.whl", hash = "sha256:3dc625f4aa79713512d1976fe9f0bc99f706a9dee21dfd1810b4bbbf228d0e8a", size = 2730998 },
    { url = "https://files.pythonhosted.org/packages/47/bc/cd720e078576bdb8255d5032c5d63ee5c0bf4b7173dd955185a1d658c456/pydantic_core-2.33.2-cp311-cp311-manylinux_2_17_x86_64.manylinux2014_x86_64.whl", hash = "sha256:881b21b5549499972441da4758d662aeea93f1923f953e9cbaff14b8b9565aef", size = 2003200 },
    { url = "https://files.pythonhosted.org/packages/ca/22/3602b895ee2cd29d11a2b349372446ae9727c32e78a94b3d588a40fdf187/pydantic_core-2.33.2-cp311-cp311-manylinux_2_5_i686.manylinux1_i686.whl", hash = "sha256:bdc25f3681f7b78572699569514036afe3c243bc3059d3942624e936ec93450e", size = 2113890 },
    { url = "https://files.pythonhosted.org/packages/ff/e6/e3c5908c03cf00d629eb38393a98fccc38ee0ce8ecce32f69fc7d7b558a7/pydantic_core-2.33.2-cp311-cp311-musllinux_1_1_aarch64.whl", hash = "sha256:fe5b32187cbc0c862ee201ad66c30cf218e5ed468ec8dc1cf49dec66e160cc4d", size = 2073359 },
    { url = "https://files.pythonhosted.org/packages/12/e7/6a36a07c59ebefc8777d1ffdaf5ae71b06b21952582e4b07eba88a421c79/pydantic_core-2.33.2-cp311-cp311-musllinux_1_1_armv7l.whl", hash = "sha256:bc7aee6f634a6f4a95676fcb5d6559a2c2a390330098dba5e5a5f28a2e4ada30", size = 2245883 },
    { url = "https://files.pythonhosted.org/packages/16/3f/59b3187aaa6cc0c1e6616e8045b284de2b6a87b027cce2ffcea073adf1d2/pydantic_core-2.33.2-cp311-cp311-musllinux_1_1_x86_64.whl", hash = "sha256:235f45e5dbcccf6bd99f9f472858849f73d11120d76ea8707115415f8e5ebebf", size = 2241074 },
    { url = "https://files.pythonhosted.org/packages/e0/ed/55532bb88f674d5d8f67ab121a2a13c385df382de2a1677f30ad385f7438/pydantic_core-2.33.2-cp311-cp311-win32.whl", hash = "sha256:6368900c2d3ef09b69cb0b913f9f8263b03786e5b2a387706c5afb66800efd51", size = 1910538 },
    { url = "https://files.pythonhosted.org/packages/fe/1b/25b7cccd4519c0b23c2dd636ad39d381abf113085ce4f7bec2b0dc755eb1/pydantic_core-2.33.2-cp311-cp311-win_amd64.whl", hash = "sha256:1e063337ef9e9820c77acc768546325ebe04ee38b08703244c1309cccc4f1bab", size = 1952909 },
    { url = "https://files.pythonhosted.org/packages/49/a9/d809358e49126438055884c4366a1f6227f0f84f635a9014e2deb9b9de54/pydantic_core-2.33.2-cp311-cp311-win_arm64.whl", hash = "sha256:6b99022f1d19bc32a4c2a0d544fc9a76e3be90f0b3f4af413f87d38749300e65", size = 1897786 },
    { url = "https://files.pythonhosted.org/packages/18/8a/2b41c97f554ec8c71f2a8a5f85cb56a8b0956addfe8b0efb5b3d77e8bdc3/pydantic_core-2.33.2-cp312-cp312-macosx_10_12_x86_64.whl", hash = "sha256:a7ec89dc587667f22b6a0b6579c249fca9026ce7c333fc142ba42411fa243cdc", size = 2009000 },
    { url = "https://files.pythonhosted.org/packages/a1/02/6224312aacb3c8ecbaa959897af57181fb6cf3a3d7917fd44d0f2917e6f2/pydantic_core-2.33.2-cp312-cp312-macosx_11_0_arm64.whl", hash = "sha256:3c6db6e52c6d70aa0d00d45cdb9b40f0433b96380071ea80b09277dba021ddf7", size = 1847996 },
    { url = "https://files.pythonhosted.org/packages/d6/46/6dcdf084a523dbe0a0be59d054734b86a981726f221f4562aed313dbcb49/pydantic_core-2.33.2-cp312-cp312-manylinux_2_17_aarch64.manylinux2014_aarch64.whl", hash = "sha256:4e61206137cbc65e6d5256e1166f88331d3b6238e082d9f74613b9b765fb9025", size = 1880957 },
    { url = "https://files.pythonhosted.org/packages/ec/6b/1ec2c03837ac00886ba8160ce041ce4e325b41d06a034adbef11339ae422/pydantic_core-2.33.2-cp312-cp312-manylinux_2_17_armv7l.manylinux2014_armv7l.whl", hash = "sha256:eb8c529b2819c37140eb51b914153063d27ed88e3bdc31b71198a198e921e011", size = 1964199 },
    { url = "https://files.pythonhosted.org/packages/2d/1d/6bf34d6adb9debd9136bd197ca72642203ce9aaaa85cfcbfcf20f9696e83/pydantic_core-2.33.2-cp312-cp312-manylinux_2_17_ppc64le.manylinux2014_ppc64le.whl", hash = "sha256:c52b02ad8b4e2cf14ca7b3d918f3eb0ee91e63b3167c32591e57c4317e134f8f", size = 2120296 },
    { url = "https://files.pythonhosted.org/packages/e0/94/2bd0aaf5a591e974b32a9f7123f16637776c304471a0ab33cf263cf5591a/pydantic_core-2.33.2-cp312-cp312-manylinux_2_17_s390x.manylinux2014_s390x.whl", hash = "sha256:96081f1605125ba0855dfda83f6f3df5ec90c61195421ba72223de35ccfb2f88", size = 2676109 },
    { url = "https://files.pythonhosted.org/packages/f9/41/4b043778cf9c4285d59742281a769eac371b9e47e35f98ad321349cc5d61/pydantic_core-2.33.2-cp312-cp312-manylinux_2_17_x86_64.manylinux2014_x86_64.whl", hash = "sha256:8f57a69461af2a5fa6e6bbd7a5f60d3b7e6cebb687f55106933188e79ad155c1", size = 2002028 },
    { url = "https://files.pythonhosted.org/packages/cb/d5/7bb781bf2748ce3d03af04d5c969fa1308880e1dca35a9bd94e1a96a922e/pydantic_core-2.33.2-cp312-cp312-manylinux_2_5_i686.manylinux1_i686.whl", hash = "sha256:572c7e6c8bb4774d2ac88929e3d1f12bc45714ae5ee6d9a788a9fb35e60bb04b", size = 2100044 },
    { url = "https://files.pythonhosted.org/packages/fe/36/def5e53e1eb0ad896785702a5bbfd25eed546cdcf4087ad285021a90ed53/pydantic_core-2.33.2-cp312-cp312-musllinux_1_1_aarch64.whl", hash = "sha256:db4b41f9bd95fbe5acd76d89920336ba96f03e149097365afe1cb092fceb89a1", size = 2058881 },
    { url = "https://files.pythonhosted.org/packages/01/6c/57f8d70b2ee57fc3dc8b9610315949837fa8c11d86927b9bb044f8705419/pydantic_core-2.33.2-cp312-cp312-musllinux_1_1_armv7l.whl", hash = "sha256:fa854f5cf7e33842a892e5c73f45327760bc7bc516339fda888c75ae60edaeb6", size = 2227034 },
    { url = "https://files.pythonhosted.org/packages/27/b9/9c17f0396a82b3d5cbea4c24d742083422639e7bb1d5bf600e12cb176a13/pydantic_core-2.33.2-cp312-cp312-musllinux_1_1_x86_64.whl", hash = "sha256:5f483cfb75ff703095c59e365360cb73e00185e01aaea067cd19acffd2ab20ea", size = 2234187 },
    { url = "https://files.pythonhosted.org/packages/b0/6a/adf5734ffd52bf86d865093ad70b2ce543415e0e356f6cacabbc0d9ad910/pydantic_core-2.33.2-cp312-cp312-win32.whl", hash = "sha256:9cb1da0f5a471435a7bc7e439b8a728e8b61e59784b2af70d7c169f8dd8ae290", size = 1892628 },
    { url = "https://files.pythonhosted.org/packages/43/e4/5479fecb3606c1368d496a825d8411e126133c41224c1e7238be58b87d7e/pydantic_core-2.33.2-cp312-cp312-win_amd64.whl", hash = "sha256:f941635f2a3d96b2973e867144fde513665c87f13fe0e193c158ac51bfaaa7b2", size = 1955866 },
    { url = "https://files.pythonhosted.org/packages/0d/24/8b11e8b3e2be9dd82df4b11408a67c61bb4dc4f8e11b5b0fc888b38118b5/pydantic_core-2.33.2-cp312-cp312-win_arm64.whl", hash = "sha256:cca3868ddfaccfbc4bfb1d608e2ccaaebe0ae628e1416aeb9c4d88c001bb45ab", size = 1888894 },
    { url = "https://files.pythonhosted.org/packages/46/8c/99040727b41f56616573a28771b1bfa08a3d3fe74d3d513f01251f79f172/pydantic_core-2.33.2-cp313-cp313-macosx_10_12_x86_64.whl", hash = "sha256:1082dd3e2d7109ad8b7da48e1d4710c8d06c253cbc4a27c1cff4fbcaa97a9e3f", size = 2015688 },
    { url = "https://files.pythonhosted.org/packages/3a/cc/5999d1eb705a6cefc31f0b4a90e9f7fc400539b1a1030529700cc1b51838/pydantic_core-2.33.2-cp313-cp313-macosx_11_0_arm64.whl", hash = "sha256:f517ca031dfc037a9c07e748cefd8d96235088b83b4f4ba8939105d20fa1dcd6", size = 1844808 },
    { url = "https://files.pythonhosted.org/packages/6f/5e/a0a7b8885c98889a18b6e376f344da1ef323d270b44edf8174d6bce4d622/pydantic_core-2.33.2-cp313-cp313-manylinux_2_17_aarch64.manylinux2014_aarch64.whl", hash = "sha256:0a9f2c9dd19656823cb8250b0724ee9c60a82f3cdf68a080979d13092a3b0fef", size = 1885580 },
    { url = "https://files.pythonhosted.org/packages/3b/2a/953581f343c7d11a304581156618c3f592435523dd9d79865903272c256a/pydantic_core-2.33.2-cp313-cp313-manylinux_2_17_armv7l.manylinux2014_armv7l.whl", hash = "sha256:2b0a451c263b01acebe51895bfb0e1cc842a5c666efe06cdf13846c7418caa9a", size = 1973859 },
    { url = "https://files.pythonhosted.org/packages/e6/55/f1a813904771c03a3f97f676c62cca0c0a4138654107c1b61f19c644868b/pydantic_core-2.33.2-cp313-cp313-manylinux_2_17_ppc64le.manylinux2014_ppc64le.whl", hash = "sha256:1ea40a64d23faa25e62a70ad163571c0b342b8bf66d5fa612ac0dec4f069d916", size = 2120810 },
    { url = "https://files.pythonhosted.org/packages/aa/c3/053389835a996e18853ba107a63caae0b9deb4a276c6b472931ea9ae6e48/pydantic_core-2.33.2-cp313-cp313-manylinux_2_17_s390x.manylinux2014_s390x.whl", hash = "sha256:0fb2d542b4d66f9470e8065c5469ec676978d625a8b7a363f07d9a501a9cb36a", size = 2676498 },
    { url = "https://files.pythonhosted.org/packages/eb/3c/f4abd740877a35abade05e437245b192f9d0ffb48bbbbd708df33d3cda37/pydantic_core-2.33.2-cp313-cp313-manylinux_2_17_x86_64.manylinux2014_x86_64.whl", hash = "sha256:9fdac5d6ffa1b5a83bca06ffe7583f5576555e6c8b3a91fbd25ea7780f825f7d", size = 2000611 },
    { url = "https://files.pythonhosted.org/packages/59/a7/63ef2fed1837d1121a894d0ce88439fe3e3b3e48c7543b2a4479eb99c2bd/pydantic_core-2.33.2-cp313-cp313-manylinux_2_5_i686.manylinux1_i686.whl", hash = "sha256:04a1a413977ab517154eebb2d326da71638271477d6ad87a769102f7c2488c56", size = 2107924 },
    { url = "https://files.pythonhosted.org/packages/04/8f/2551964ef045669801675f1cfc3b0d74147f4901c3ffa42be2ddb1f0efc4/pydantic_core-2.33.2-cp313-cp313-musllinux_1_1_aarch64.whl", hash = "sha256:c8e7af2f4e0194c22b5b37205bfb293d166a7344a5b0d0eaccebc376546d77d5", size = 2063196 },
    { url = "https://files.pythonhosted.org/packages/26/bd/d9602777e77fc6dbb0c7db9ad356e9a985825547dce5ad1d30ee04903918/pydantic_core-2.33.2-cp313-cp313-musllinux_1_1_armv7l.whl", hash = "sha256:5c92edd15cd58b3c2d34873597a1e20f13094f59cf88068adb18947df5455b4e", size = 2236389 },
    { url = "https://files.pythonhosted.org/packages/42/db/0e950daa7e2230423ab342ae918a794964b053bec24ba8af013fc7c94846/pydantic_core-2.33.2-cp313-cp313-musllinux_1_1_x86_64.whl", hash = "sha256:65132b7b4a1c0beded5e057324b7e16e10910c106d43675d9bd87d4f38dde162", size = 2239223 },
    { url = "https://files.pythonhosted.org/packages/58/4d/4f937099c545a8a17eb52cb67fe0447fd9a373b348ccfa9a87f141eeb00f/pydantic_core-2.33.2-cp313-cp313-win32.whl", hash = "sha256:52fb90784e0a242bb96ec53f42196a17278855b0f31ac7c3cc6f5c1ec4811849", size = 1900473 },
    { url = "https://files.pythonhosted.org/packages/a0/75/4a0a9bac998d78d889def5e4ef2b065acba8cae8c93696906c3a91f310ca/pydantic_core-2.33.2-cp313-cp313-win_amd64.whl", hash = "sha256:c083a3bdd5a93dfe480f1125926afcdbf2917ae714bdb80b36d34318b2bec5d9", size = 1955269 },
    { url = "https://files.pythonhosted.org/packages/f9/86/1beda0576969592f1497b4ce8e7bc8cbdf614c352426271b1b10d5f0aa64/pydantic_core-2.33.2-cp313-cp313-win_arm64.whl", hash = "sha256:e80b087132752f6b3d714f041ccf74403799d3b23a72722ea2e6ba2e892555b9", size = 1893921 },
    { url = "https://files.pythonhosted.org/packages/a4/7d/e09391c2eebeab681df2b74bfe6c43422fffede8dc74187b2b0bf6fd7571/pydantic_core-2.33.2-cp313-cp313t-macosx_11_0_arm64.whl", hash = "sha256:61c18fba8e5e9db3ab908620af374db0ac1baa69f0f32df4f61ae23f15e586ac", size = 1806162 },
    { url = "https://files.pythonhosted.org/packages/f1/3d/847b6b1fed9f8ed3bb95a9ad04fbd0b212e832d4f0f50ff4d9ee5a9f15cf/pydantic_core-2.33.2-cp313-cp313t-manylinux_2_17_x86_64.manylinux2014_x86_64.whl", hash = "sha256:95237e53bb015f67b63c91af7518a62a8660376a6a0db19b89acc77a4d6199f5", size = 1981560 },
    { url = "https://files.pythonhosted.org/packages/6f/9a/e73262f6c6656262b5fdd723ad90f518f579b7bc8622e43a942eec53c938/pydantic_core-2.33.2-cp313-cp313t-win_amd64.whl", hash = "sha256:c2fc0a768ef76c15ab9238afa6da7f69895bb5d1ee83aeea2e3509af4472d0b9", size = 1935777 },
    { url = "https://files.pythonhosted.org/packages/7b/27/d4ae6487d73948d6f20dddcd94be4ea43e74349b56eba82e9bdee2d7494c/pydantic_core-2.33.2-pp311-pypy311_pp73-macosx_10_12_x86_64.whl", hash = "sha256:dd14041875d09cc0f9308e37a6f8b65f5585cf2598a53aa0123df8b129d481f8", size = 2025200 },
    { url = "https://files.pythonhosted.org/packages/f1/b8/b3cb95375f05d33801024079b9392a5ab45267a63400bf1866e7ce0f0de4/pydantic_core-2.33.2-pp311-pypy311_pp73-macosx_11_0_arm64.whl", hash = "sha256:d87c561733f66531dced0da6e864f44ebf89a8fba55f31407b00c2f7f9449593", size = 1859123 },
    { url = "https://files.pythonhosted.org/packages/05/bc/0d0b5adeda59a261cd30a1235a445bf55c7e46ae44aea28f7bd6ed46e091/pydantic_core-2.33.2-pp311-pypy311_pp73-manylinux_2_17_aarch64.manylinux2014_aarch64.whl", hash = "sha256:2f82865531efd18d6e07a04a17331af02cb7a651583c418df8266f17a63c6612", size = 1892852 },
    { url = "https://files.pythonhosted.org/packages/3e/11/d37bdebbda2e449cb3f519f6ce950927b56d62f0b84fd9cb9e372a26a3d5/pydantic_core-2.33.2-pp311-pypy311_pp73-manylinux_2_17_x86_64.manylinux2014_x86_64.whl", hash = "sha256:2bfb5112df54209d820d7bf9317c7a6c9025ea52e49f46b6a2060104bba37de7", size = 2067484 },
    { url = "https://files.pythonhosted.org/packages/8c/55/1f95f0a05ce72ecb02a8a8a1c3be0579bbc29b1d5ab68f1378b7bebc5057/pydantic_core-2.33.2-pp311-pypy311_pp73-manylinux_2_5_i686.manylinux1_i686.whl", hash = "sha256:64632ff9d614e5eecfb495796ad51b0ed98c453e447a76bcbeeb69615079fc7e", size = 2108896 },
    { url = "https://files.pythonhosted.org/packages/53/89/2b2de6c81fa131f423246a9109d7b2a375e83968ad0800d6e57d0574629b/pydantic_core-2.33.2-pp311-pypy311_pp73-musllinux_1_1_aarch64.whl", hash = "sha256:f889f7a40498cc077332c7ab6b4608d296d852182211787d4f3ee377aaae66e8", size = 2069475 },
    { url = "https://files.pythonhosted.org/packages/b8/e9/1f7efbe20d0b2b10f6718944b5d8ece9152390904f29a78e68d4e7961159/pydantic_core-2.33.2-pp311-pypy311_pp73-musllinux_1_1_armv7l.whl", hash = "sha256:de4b83bb311557e439b9e186f733f6c645b9417c84e2eb8203f3f820a4b988bf", size = 2239013 },
    { url = "https://files.pythonhosted.org/packages/3c/b2/5309c905a93811524a49b4e031e9851a6b00ff0fb668794472ea7746b448/pydantic_core-2.33.2-pp311-pypy311_pp73-musllinux_1_1_x86_64.whl", hash = "sha256:82f68293f055f51b51ea42fafc74b6aad03e70e191799430b90c13d643059ebb", size = 2238715 },
    { url = "https://files.pythonhosted.org/packages/32/56/8a7ca5d2cd2cda1d245d34b1c9a942920a718082ae8e54e5f3e5a58b7add/pydantic_core-2.33.2-pp311-pypy311_pp73-win_amd64.whl", hash = "sha256:329467cecfb529c925cf2bbd4d60d2c509bc2fb52a20c1045bf09bb70971a9c1", size = 2066757 },
]

[[package]]
name = "pygments"
version = "2.19.1"
source = { registry = "https://pypi.org/simple" }
sdist = { url = "https://files.pythonhosted.org/packages/7c/2d/c3338d48ea6cc0feb8446d8e6937e1408088a72a39937982cc6111d17f84/pygments-2.19.1.tar.gz", hash = "sha256:61c16d2a8576dc0649d9f39e089b5f02bcd27fba10d8fb4dcc28173f7a45151f", size = 4968581 }
wheels = [
    { url = "https://files.pythonhosted.org/packages/8a/0b/9fcc47d19c48b59121088dd6da2488a49d5f72dacf8262e2790a1d2c7d15/pygments-2.19.1-py3-none-any.whl", hash = "sha256:9ea1544ad55cecf4b8242fab6dd35a93bbce657034b0611ee383099054ab6d8c", size = 1225293 },
]

[[package]]
name = "pylint"
version = "3.3.7"
source = { registry = "https://pypi.org/simple" }
dependencies = [
    { name = "astroid" },
    { name = "colorama", marker = "sys_platform == 'win32'" },
    { name = "dill" },
    { name = "isort" },
    { name = "mccabe" },
    { name = "platformdirs" },
    { name = "tomlkit" },
]
sdist = { url = "https://files.pythonhosted.org/packages/1c/e4/83e487d3ddd64ab27749b66137b26dc0c5b5c161be680e6beffdc99070b3/pylint-3.3.7.tar.gz", hash = "sha256:2b11de8bde49f9c5059452e0c310c079c746a0a8eeaa789e5aa966ecc23e4559", size = 1520709 }
wheels = [
    { url = "https://files.pythonhosted.org/packages/e8/83/bff755d09e31b5d25cc7fdc4bf3915d1a404e181f1abf0359af376845c24/pylint-3.3.7-py3-none-any.whl", hash = "sha256:43860aafefce92fca4cf6b61fe199cdc5ae54ea28f9bf4cd49de267b5195803d", size = 522565 },
]

[[package]]
name = "pylint-plugin-utils"
version = "0.8.2"
source = { registry = "https://pypi.org/simple" }
dependencies = [
    { name = "pylint" },
]
sdist = { url = "https://files.pythonhosted.org/packages/4b/d2/3b9728910bc69232ec38d8fb7053c03c887bfe7e6e170649b683dd351750/pylint_plugin_utils-0.8.2.tar.gz", hash = "sha256:d3cebf68a38ba3fba23a873809155562571386d4c1b03e5b4c4cc26c3eee93e4", size = 10674 }
wheels = [
    { url = "https://files.pythonhosted.org/packages/af/ee/49d11aee31061bcc1d2726bd8334a2883ddcdbde7d7744ed6b3bd11704ed/pylint_plugin_utils-0.8.2-py3-none-any.whl", hash = "sha256:ae11664737aa2effbf26f973a9e0b6779ab7106ec0adc5fe104b0907ca04e507", size = 11171 },
]

[[package]]
name = "pylint-pydantic"
version = "0.4.1"
source = { registry = "https://pypi.org/simple" }
dependencies = [
    { name = "pydantic" },
    { name = "pylint" },
    { name = "pylint-plugin-utils" },
]
wheels = [
<<<<<<< HEAD
    { url = "https://files.pythonhosted.org/packages/f9/86/e3151c9bfcbb518dfff06b5c3e05b47df487414cc8cd9279f61547075f77/pylint_pydantic-0.4.0-py3-none-any.whl", hash = "sha256:0527427bf0a0369941ba64c3b25e06c02a10c186ec7e32e69569077d17db6442", size = 16152 },
=======
    { url = "https://files.pythonhosted.org/packages/2d/ac/5de3c91c7f9354444af251f053cc9953c89cce1defa74b907f67be4f770a/pylint_pydantic-0.4.1-py3-none-any.whl", hash = "sha256:d1b937abe5c346d38de69ee1ada80c93d38ee2356addbabb687e2eb44036ac93", size = 16161, upload-time = "2025-10-27T08:03:33.641Z" },
>>>>>>> e9dfc1ba
]

[[package]]
name = "pyparsing"
version = "3.2.3"
source = { registry = "https://pypi.org/simple" }
sdist = { url = "https://files.pythonhosted.org/packages/bb/22/f1129e69d94ffff626bdb5c835506b3a5b4f3d070f17ea295e12c2c6f60f/pyparsing-3.2.3.tar.gz", hash = "sha256:b9c13f1ab8b3b542f72e28f634bad4de758ab3ce4546e4301970ad6fa77c38be", size = 1088608 }
wheels = [
    { url = "https://files.pythonhosted.org/packages/05/e7/df2285f3d08fee213f2d041540fa4fc9ca6c2d44cf36d3a035bf2a8d2bcc/pyparsing-3.2.3-py3-none-any.whl", hash = "sha256:a749938e02d6fd0b59b356ca504a24982314bb090c383e3cf201c95ef7e2bfcf", size = 111120 },
]

[[package]]
name = "pytest"
version = "8.4.2"
source = { registry = "https://pypi.org/simple" }
dependencies = [
    { name = "colorama", marker = "sys_platform == 'win32'" },
    { name = "iniconfig" },
    { name = "packaging" },
    { name = "pluggy" },
    { name = "pygments" },
]
sdist = { url = "https://files.pythonhosted.org/packages/a3/5c/00a0e072241553e1a7496d638deababa67c5058571567b92a7eaa258397c/pytest-8.4.2.tar.gz", hash = "sha256:86c0d0b93306b961d58d62a4db4879f27fe25513d4b969df351abdddb3c30e01", size = 1519618 }
wheels = [
    { url = "https://files.pythonhosted.org/packages/a8/a4/20da314d277121d6534b3a980b29035dcd51e6744bd79075a6ce8fa4eb8d/pytest-8.4.2-py3-none-any.whl", hash = "sha256:872f880de3fc3a5bdc88a11b39c9710c3497a547cfa9320bc3c5e62fbf272e79", size = 365750 },
]

[[package]]
name = "pytest-asyncio"
version = "1.2.0"
source = { registry = "https://pypi.org/simple" }
dependencies = [
    { name = "pytest" },
    { name = "typing-extensions", marker = "python_full_version < '3.13'" },
]
sdist = { url = "https://files.pythonhosted.org/packages/42/86/9e3c5f48f7b7b638b216e4b9e645f54d199d7abbbab7a64a13b4e12ba10f/pytest_asyncio-1.2.0.tar.gz", hash = "sha256:c609a64a2a8768462d0c99811ddb8bd2583c33fd33cf7f21af1c142e824ffb57", size = 50119 }
wheels = [
    { url = "https://files.pythonhosted.org/packages/04/93/2fa34714b7a4ae72f2f8dad66ba17dd9a2c793220719e736dda28b7aec27/pytest_asyncio-1.2.0-py3-none-any.whl", hash = "sha256:8e17ae5e46d8e7efe51ab6494dd2010f4ca8dae51652aa3c8d55acf50bfb2e99", size = 15095 },
]

[[package]]
name = "python-dateutil"
version = "2.9.0.post0"
source = { registry = "https://pypi.org/simple" }
dependencies = [
    { name = "six" },
]
sdist = { url = "https://files.pythonhosted.org/packages/66/c0/0c8b6ad9f17a802ee498c46e004a0eb49bc148f2fd230864601a86dcf6db/python-dateutil-2.9.0.post0.tar.gz", hash = "sha256:37dd54208da7e1cd875388217d5e00ebd4179249f90fb72437e91a35459a0ad3", size = 342432 }
wheels = [
    { url = "https://files.pythonhosted.org/packages/ec/57/56b9bcc3c9c6a792fcbaf139543cee77261f3651ca9da0c93f5c1221264b/python_dateutil-2.9.0.post0-py2.py3-none-any.whl", hash = "sha256:a8b2bc7bffae282281c8140a97d3aa9c14da0b136dfe83f850eea9a5f7470427", size = 229892 },
]

[[package]]
name = "python-dotenv"
version = "1.1.0"
source = { registry = "https://pypi.org/simple" }
sdist = { url = "https://files.pythonhosted.org/packages/88/2c/7bb1416c5620485aa793f2de31d3df393d3686aa8a8506d11e10e13c5baf/python_dotenv-1.1.0.tar.gz", hash = "sha256:41f90bc6f5f177fb41f53e87666db362025010eb28f60a01c9143bfa33a2b2d5", size = 39920 }
wheels = [
    { url = "https://files.pythonhosted.org/packages/1e/18/98a99ad95133c6a6e2005fe89faedf294a748bd5dc803008059409ac9b1e/python_dotenv-1.1.0-py3-none-any.whl", hash = "sha256:d7c01d9e2293916c18baf562d95698754b0dbbb5e74d457c45d4f6561fb9d55d", size = 20256 },
]

[[package]]
name = "pywin32"
version = "310"
source = { registry = "https://pypi.org/simple" }
wheels = [
    { url = "https://files.pythonhosted.org/packages/f7/b1/68aa2986129fb1011dabbe95f0136f44509afaf072b12b8f815905a39f33/pywin32-310-cp311-cp311-win32.whl", hash = "sha256:1e765f9564e83011a63321bb9d27ec456a0ed90d3732c4b2e312b855365ed8bd", size = 8784284 },
    { url = "https://files.pythonhosted.org/packages/b3/bd/d1592635992dd8db5bb8ace0551bc3a769de1ac8850200cfa517e72739fb/pywin32-310-cp311-cp311-win_amd64.whl", hash = "sha256:126298077a9d7c95c53823934f000599f66ec9296b09167810eb24875f32689c", size = 9520748 },
    { url = "https://files.pythonhosted.org/packages/90/b1/ac8b1ffce6603849eb45a91cf126c0fa5431f186c2e768bf56889c46f51c/pywin32-310-cp311-cp311-win_arm64.whl", hash = "sha256:19ec5fc9b1d51c4350be7bb00760ffce46e6c95eaf2f0b2f1150657b1a43c582", size = 8455941 },
    { url = "https://files.pythonhosted.org/packages/6b/ec/4fdbe47932f671d6e348474ea35ed94227fb5df56a7c30cbbb42cd396ed0/pywin32-310-cp312-cp312-win32.whl", hash = "sha256:8a75a5cc3893e83a108c05d82198880704c44bbaee4d06e442e471d3c9ea4f3d", size = 8796239 },
    { url = "https://files.pythonhosted.org/packages/e3/e5/b0627f8bb84e06991bea89ad8153a9e50ace40b2e1195d68e9dff6b03d0f/pywin32-310-cp312-cp312-win_amd64.whl", hash = "sha256:bf5c397c9a9a19a6f62f3fb821fbf36cac08f03770056711f765ec1503972060", size = 9503839 },
    { url = "https://files.pythonhosted.org/packages/1f/32/9ccf53748df72301a89713936645a664ec001abd35ecc8578beda593d37d/pywin32-310-cp312-cp312-win_arm64.whl", hash = "sha256:2349cc906eae872d0663d4d6290d13b90621eaf78964bb1578632ff20e152966", size = 8459470 },
    { url = "https://files.pythonhosted.org/packages/1c/09/9c1b978ffc4ae53999e89c19c77ba882d9fce476729f23ef55211ea1c034/pywin32-310-cp313-cp313-win32.whl", hash = "sha256:5d241a659c496ada3253cd01cfaa779b048e90ce4b2b38cd44168ad555ce74ab", size = 8794384 },
    { url = "https://files.pythonhosted.org/packages/45/3c/b4640f740ffebadd5d34df35fecba0e1cfef8fde9f3e594df91c28ad9b50/pywin32-310-cp313-cp313-win_amd64.whl", hash = "sha256:667827eb3a90208ddbdcc9e860c81bde63a135710e21e4cb3348968e4bd5249e", size = 9503039 },
    { url = "https://files.pythonhosted.org/packages/b4/f4/f785020090fb050e7fb6d34b780f2231f302609dc964672f72bfaeb59a28/pywin32-310-cp313-cp313-win_arm64.whl", hash = "sha256:e308f831de771482b7cf692a1f308f8fca701b2d8f9dde6cc440c7da17e47b33", size = 8458152 },
]

[[package]]
name = "pyyaml"
version = "6.0.2"
source = { registry = "https://pypi.org/simple" }
sdist = { url = "https://files.pythonhosted.org/packages/54/ed/79a089b6be93607fa5cdaedf301d7dfb23af5f25c398d5ead2525b063e17/pyyaml-6.0.2.tar.gz", hash = "sha256:d584d9ec91ad65861cc08d42e834324ef890a082e591037abe114850ff7bbc3e", size = 130631 }
wheels = [
    { url = "https://files.pythonhosted.org/packages/f8/aa/7af4e81f7acba21a4c6be026da38fd2b872ca46226673c89a758ebdc4fd2/PyYAML-6.0.2-cp311-cp311-macosx_10_9_x86_64.whl", hash = "sha256:cc1c1159b3d456576af7a3e4d1ba7e6924cb39de8f67111c735f6fc832082774", size = 184612 },
    { url = "https://files.pythonhosted.org/packages/8b/62/b9faa998fd185f65c1371643678e4d58254add437edb764a08c5a98fb986/PyYAML-6.0.2-cp311-cp311-macosx_11_0_arm64.whl", hash = "sha256:1e2120ef853f59c7419231f3bf4e7021f1b936f6ebd222406c3b60212205d2ee", size = 172040 },
    { url = "https://files.pythonhosted.org/packages/ad/0c/c804f5f922a9a6563bab712d8dcc70251e8af811fce4524d57c2c0fd49a4/PyYAML-6.0.2-cp311-cp311-manylinux_2_17_aarch64.manylinux2014_aarch64.whl", hash = "sha256:5d225db5a45f21e78dd9358e58a98702a0302f2659a3c6cd320564b75b86f47c", size = 736829 },
    { url = "https://files.pythonhosted.org/packages/51/16/6af8d6a6b210c8e54f1406a6b9481febf9c64a3109c541567e35a49aa2e7/PyYAML-6.0.2-cp311-cp311-manylinux_2_17_s390x.manylinux2014_s390x.whl", hash = "sha256:5ac9328ec4831237bec75defaf839f7d4564be1e6b25ac710bd1a96321cc8317", size = 764167 },
    { url = "https://files.pythonhosted.org/packages/75/e4/2c27590dfc9992f73aabbeb9241ae20220bd9452df27483b6e56d3975cc5/PyYAML-6.0.2-cp311-cp311-manylinux_2_17_x86_64.manylinux2014_x86_64.whl", hash = "sha256:3ad2a3decf9aaba3d29c8f537ac4b243e36bef957511b4766cb0057d32b0be85", size = 762952 },
    { url = "https://files.pythonhosted.org/packages/9b/97/ecc1abf4a823f5ac61941a9c00fe501b02ac3ab0e373c3857f7d4b83e2b6/PyYAML-6.0.2-cp311-cp311-musllinux_1_1_aarch64.whl", hash = "sha256:ff3824dc5261f50c9b0dfb3be22b4567a6f938ccce4587b38952d85fd9e9afe4", size = 735301 },
    { url = "https://files.pythonhosted.org/packages/45/73/0f49dacd6e82c9430e46f4a027baa4ca205e8b0a9dce1397f44edc23559d/PyYAML-6.0.2-cp311-cp311-musllinux_1_1_x86_64.whl", hash = "sha256:797b4f722ffa07cc8d62053e4cff1486fa6dc094105d13fea7b1de7d8bf71c9e", size = 756638 },
    { url = "https://files.pythonhosted.org/packages/22/5f/956f0f9fc65223a58fbc14459bf34b4cc48dec52e00535c79b8db361aabd/PyYAML-6.0.2-cp311-cp311-win32.whl", hash = "sha256:11d8f3dd2b9c1207dcaf2ee0bbbfd5991f571186ec9cc78427ba5bd32afae4b5", size = 143850 },
    { url = "https://files.pythonhosted.org/packages/ed/23/8da0bbe2ab9dcdd11f4f4557ccaf95c10b9811b13ecced089d43ce59c3c8/PyYAML-6.0.2-cp311-cp311-win_amd64.whl", hash = "sha256:e10ce637b18caea04431ce14fabcf5c64a1c61ec9c56b071a4b7ca131ca52d44", size = 161980 },
    { url = "https://files.pythonhosted.org/packages/86/0c/c581167fc46d6d6d7ddcfb8c843a4de25bdd27e4466938109ca68492292c/PyYAML-6.0.2-cp312-cp312-macosx_10_9_x86_64.whl", hash = "sha256:c70c95198c015b85feafc136515252a261a84561b7b1d51e3384e0655ddf25ab", size = 183873 },
    { url = "https://files.pythonhosted.org/packages/a8/0c/38374f5bb272c051e2a69281d71cba6fdb983413e6758b84482905e29a5d/PyYAML-6.0.2-cp312-cp312-macosx_11_0_arm64.whl", hash = "sha256:ce826d6ef20b1bc864f0a68340c8b3287705cae2f8b4b1d932177dcc76721725", size = 173302 },
    { url = "https://files.pythonhosted.org/packages/c3/93/9916574aa8c00aa06bbac729972eb1071d002b8e158bd0e83a3b9a20a1f7/PyYAML-6.0.2-cp312-cp312-manylinux_2_17_aarch64.manylinux2014_aarch64.whl", hash = "sha256:1f71ea527786de97d1a0cc0eacd1defc0985dcf6b3f17bb77dcfc8c34bec4dc5", size = 739154 },
    { url = "https://files.pythonhosted.org/packages/95/0f/b8938f1cbd09739c6da569d172531567dbcc9789e0029aa070856f123984/PyYAML-6.0.2-cp312-cp312-manylinux_2_17_s390x.manylinux2014_s390x.whl", hash = "sha256:9b22676e8097e9e22e36d6b7bda33190d0d400f345f23d4065d48f4ca7ae0425", size = 766223 },
    { url = "https://files.pythonhosted.org/packages/b9/2b/614b4752f2e127db5cc206abc23a8c19678e92b23c3db30fc86ab731d3bd/PyYAML-6.0.2-cp312-cp312-manylinux_2_17_x86_64.manylinux2014_x86_64.whl", hash = "sha256:80bab7bfc629882493af4aa31a4cfa43a4c57c83813253626916b8c7ada83476", size = 767542 },
    { url = "https://files.pythonhosted.org/packages/d4/00/dd137d5bcc7efea1836d6264f049359861cf548469d18da90cd8216cf05f/PyYAML-6.0.2-cp312-cp312-musllinux_1_1_aarch64.whl", hash = "sha256:0833f8694549e586547b576dcfaba4a6b55b9e96098b36cdc7ebefe667dfed48", size = 731164 },
    { url = "https://files.pythonhosted.org/packages/c9/1f/4f998c900485e5c0ef43838363ba4a9723ac0ad73a9dc42068b12aaba4e4/PyYAML-6.0.2-cp312-cp312-musllinux_1_1_x86_64.whl", hash = "sha256:8b9c7197f7cb2738065c481a0461e50ad02f18c78cd75775628afb4d7137fb3b", size = 756611 },
    { url = "https://files.pythonhosted.org/packages/df/d1/f5a275fdb252768b7a11ec63585bc38d0e87c9e05668a139fea92b80634c/PyYAML-6.0.2-cp312-cp312-win32.whl", hash = "sha256:ef6107725bd54b262d6dedcc2af448a266975032bc85ef0172c5f059da6325b4", size = 140591 },
    { url = "https://files.pythonhosted.org/packages/0c/e8/4f648c598b17c3d06e8753d7d13d57542b30d56e6c2dedf9c331ae56312e/PyYAML-6.0.2-cp312-cp312-win_amd64.whl", hash = "sha256:7e7401d0de89a9a855c839bc697c079a4af81cf878373abd7dc625847d25cbd8", size = 156338 },
    { url = "https://files.pythonhosted.org/packages/ef/e3/3af305b830494fa85d95f6d95ef7fa73f2ee1cc8ef5b495c7c3269fb835f/PyYAML-6.0.2-cp313-cp313-macosx_10_13_x86_64.whl", hash = "sha256:efdca5630322a10774e8e98e1af481aad470dd62c3170801852d752aa7a783ba", size = 181309 },
    { url = "https://files.pythonhosted.org/packages/45/9f/3b1c20a0b7a3200524eb0076cc027a970d320bd3a6592873c85c92a08731/PyYAML-6.0.2-cp313-cp313-macosx_11_0_arm64.whl", hash = "sha256:50187695423ffe49e2deacb8cd10510bc361faac997de9efef88badc3bb9e2d1", size = 171679 },
    { url = "https://files.pythonhosted.org/packages/7c/9a/337322f27005c33bcb656c655fa78325b730324c78620e8328ae28b64d0c/PyYAML-6.0.2-cp313-cp313-manylinux_2_17_aarch64.manylinux2014_aarch64.whl", hash = "sha256:0ffe8360bab4910ef1b9e87fb812d8bc0a308b0d0eef8c8f44e0254ab3b07133", size = 733428 },
    { url = "https://files.pythonhosted.org/packages/a3/69/864fbe19e6c18ea3cc196cbe5d392175b4cf3d5d0ac1403ec3f2d237ebb5/PyYAML-6.0.2-cp313-cp313-manylinux_2_17_s390x.manylinux2014_s390x.whl", hash = "sha256:17e311b6c678207928d649faa7cb0d7b4c26a0ba73d41e99c4fff6b6c3276484", size = 763361 },
    { url = "https://files.pythonhosted.org/packages/04/24/b7721e4845c2f162d26f50521b825fb061bc0a5afcf9a386840f23ea19fa/PyYAML-6.0.2-cp313-cp313-manylinux_2_17_x86_64.manylinux2014_x86_64.whl", hash = "sha256:70b189594dbe54f75ab3a1acec5f1e3faa7e8cf2f1e08d9b561cb41b845f69d5", size = 759523 },
    { url = "https://files.pythonhosted.org/packages/2b/b2/e3234f59ba06559c6ff63c4e10baea10e5e7df868092bf9ab40e5b9c56b6/PyYAML-6.0.2-cp313-cp313-musllinux_1_1_aarch64.whl", hash = "sha256:41e4e3953a79407c794916fa277a82531dd93aad34e29c2a514c2c0c5fe971cc", size = 726660 },
    { url = "https://files.pythonhosted.org/packages/fe/0f/25911a9f080464c59fab9027482f822b86bf0608957a5fcc6eaac85aa515/PyYAML-6.0.2-cp313-cp313-musllinux_1_1_x86_64.whl", hash = "sha256:68ccc6023a3400877818152ad9a1033e3db8625d899c72eacb5a668902e4d652", size = 751597 },
    { url = "https://files.pythonhosted.org/packages/14/0d/e2c3b43bbce3cf6bd97c840b46088a3031085179e596d4929729d8d68270/PyYAML-6.0.2-cp313-cp313-win32.whl", hash = "sha256:bc2fa7c6b47d6bc618dd7fb02ef6fdedb1090ec036abab80d4681424b84c1183", size = 140527 },
    { url = "https://files.pythonhosted.org/packages/fa/de/02b54f42487e3d3c6efb3f89428677074ca7bf43aae402517bc7cca949f3/PyYAML-6.0.2-cp313-cp313-win_amd64.whl", hash = "sha256:8388ee1976c416731879ac16da0aff3f63b286ffdd57cdeb95f3f2e085687563", size = 156446 },
]

[[package]]
name = "pyzmq"
version = "26.4.0"
source = { registry = "https://pypi.org/simple" }
dependencies = [
    { name = "cffi", marker = "implementation_name == 'pypy'" },
]
sdist = { url = "https://files.pythonhosted.org/packages/b1/11/b9213d25230ac18a71b39b3723494e57adebe36e066397b961657b3b41c1/pyzmq-26.4.0.tar.gz", hash = "sha256:4bd13f85f80962f91a651a7356fe0472791a5f7a92f227822b5acf44795c626d", size = 278293 }
wheels = [
    { url = "https://files.pythonhosted.org/packages/32/6d/234e3b0aa82fd0290b1896e9992f56bdddf1f97266110be54d0177a9d2d9/pyzmq-26.4.0-cp311-cp311-macosx_10_15_universal2.whl", hash = "sha256:bfcf82644c9b45ddd7cd2a041f3ff8dce4a0904429b74d73a439e8cab1bd9e54", size = 1339723 },
    { url = "https://files.pythonhosted.org/packages/4f/11/6d561efe29ad83f7149a7cd48e498e539ed09019c6cd7ecc73f4cc725028/pyzmq-26.4.0-cp311-cp311-manylinux_2_17_aarch64.manylinux2014_aarch64.whl", hash = "sha256:e9bcae3979b2654d5289d3490742378b2f3ce804b0b5fd42036074e2bf35b030", size = 672645 },
    { url = "https://files.pythonhosted.org/packages/19/fd/81bfe3e23f418644660bad1a90f0d22f0b3eebe33dd65a79385530bceb3d/pyzmq-26.4.0-cp311-cp311-manylinux_2_17_i686.manylinux2014_i686.whl", hash = "sha256:ccdff8ac4246b6fb60dcf3982dfaeeff5dd04f36051fe0632748fc0aa0679c01", size = 910133 },
    { url = "https://files.pythonhosted.org/packages/97/68/321b9c775595ea3df832a9516252b653fe32818db66fdc8fa31c9b9fce37/pyzmq-26.4.0-cp311-cp311-manylinux_2_17_x86_64.manylinux2014_x86_64.whl", hash = "sha256:4550af385b442dc2d55ab7717837812799d3674cb12f9a3aa897611839c18e9e", size = 867428 },
    { url = "https://files.pythonhosted.org/packages/4e/6e/159cbf2055ef36aa2aa297e01b24523176e5b48ead283c23a94179fb2ba2/pyzmq-26.4.0-cp311-cp311-manylinux_2_28_x86_64.whl", hash = "sha256:2f9f7ffe9db1187a253fca95191854b3fda24696f086e8789d1d449308a34b88", size = 862409 },
    { url = "https://files.pythonhosted.org/packages/05/1c/45fb8db7be5a7d0cadea1070a9cbded5199a2d578de2208197e592f219bd/pyzmq-26.4.0-cp311-cp311-musllinux_1_1_aarch64.whl", hash = "sha256:3709c9ff7ba61589b7372923fd82b99a81932b592a5c7f1a24147c91da9a68d6", size = 1205007 },
    { url = "https://files.pythonhosted.org/packages/f8/fa/658c7f583af6498b463f2fa600f34e298e1b330886f82f1feba0dc2dd6c3/pyzmq-26.4.0-cp311-cp311-musllinux_1_1_i686.whl", hash = "sha256:f8f3c30fb2d26ae5ce36b59768ba60fb72507ea9efc72f8f69fa088450cff1df", size = 1514599 },
    { url = "https://files.pythonhosted.org/packages/4d/d7/44d641522353ce0a2bbd150379cb5ec32f7120944e6bfba4846586945658/pyzmq-26.4.0-cp311-cp311-musllinux_1_1_x86_64.whl", hash = "sha256:382a4a48c8080e273427fc692037e3f7d2851959ffe40864f2db32646eeb3cef", size = 1414546 },
    { url = "https://files.pythonhosted.org/packages/72/76/c8ed7263218b3d1e9bce07b9058502024188bd52cc0b0a267a9513b431fc/pyzmq-26.4.0-cp311-cp311-win32.whl", hash = "sha256:d56aad0517d4c09e3b4f15adebba8f6372c5102c27742a5bdbfc74a7dceb8fca", size = 579247 },
    { url = "https://files.pythonhosted.org/packages/c3/d0/2d9abfa2571a0b1a67c0ada79a8aa1ba1cce57992d80f771abcdf99bb32c/pyzmq-26.4.0-cp311-cp311-win_amd64.whl", hash = "sha256:963977ac8baed7058c1e126014f3fe58b3773f45c78cce7af5c26c09b6823896", size = 644727 },
    { url = "https://files.pythonhosted.org/packages/0d/d1/c8ad82393be6ccedfc3c9f3adb07f8f3976e3c4802640fe3f71441941e70/pyzmq-26.4.0-cp311-cp311-win_arm64.whl", hash = "sha256:c0c8e8cadc81e44cc5088fcd53b9b3b4ce9344815f6c4a03aec653509296fae3", size = 559942 },
    { url = "https://files.pythonhosted.org/packages/10/44/a778555ebfdf6c7fc00816aad12d185d10a74d975800341b1bc36bad1187/pyzmq-26.4.0-cp312-cp312-macosx_10_15_universal2.whl", hash = "sha256:5227cb8da4b6f68acfd48d20c588197fd67745c278827d5238c707daf579227b", size = 1341586 },
    { url = "https://files.pythonhosted.org/packages/9c/4f/f3a58dc69ac757e5103be3bd41fb78721a5e17da7cc617ddb56d973a365c/pyzmq-26.4.0-cp312-cp312-manylinux_2_17_aarch64.manylinux2014_aarch64.whl", hash = "sha256:e1c07a7fa7f7ba86554a2b1bef198c9fed570c08ee062fd2fd6a4dcacd45f905", size = 665880 },
    { url = "https://files.pythonhosted.org/packages/fe/45/50230bcfb3ae5cb98bee683b6edeba1919f2565d7cc1851d3c38e2260795/pyzmq-26.4.0-cp312-cp312-manylinux_2_17_i686.manylinux2014_i686.whl", hash = "sha256:ae775fa83f52f52de73183f7ef5395186f7105d5ed65b1ae65ba27cb1260de2b", size = 902216 },
    { url = "https://files.pythonhosted.org/packages/41/59/56bbdc5689be5e13727491ad2ba5efd7cd564365750514f9bc8f212eef82/pyzmq-26.4.0-cp312-cp312-manylinux_2_17_x86_64.manylinux2014_x86_64.whl", hash = "sha256:66c760d0226ebd52f1e6b644a9e839b5db1e107a23f2fcd46ec0569a4fdd4e63", size = 859814 },
    { url = "https://files.pythonhosted.org/packages/81/b1/57db58cfc8af592ce94f40649bd1804369c05b2190e4cbc0a2dad572baeb/pyzmq-26.4.0-cp312-cp312-manylinux_2_28_x86_64.whl", hash = "sha256:ef8c6ecc1d520debc147173eaa3765d53f06cd8dbe7bd377064cdbc53ab456f5", size = 855889 },
    { url = "https://files.pythonhosted.org/packages/e8/92/47542e629cbac8f221c230a6d0f38dd3d9cff9f6f589ed45fdf572ffd726/pyzmq-26.4.0-cp312-cp312-musllinux_1_1_aarch64.whl", hash = "sha256:3150ef4084e163dec29ae667b10d96aad309b668fac6810c9e8c27cf543d6e0b", size = 1197153 },
    { url = "https://files.pythonhosted.org/packages/07/e5/b10a979d1d565d54410afc87499b16c96b4a181af46e7645ab4831b1088c/pyzmq-26.4.0-cp312-cp312-musllinux_1_1_i686.whl", hash = "sha256:4448c9e55bf8329fa1dcedd32f661bf611214fa70c8e02fee4347bc589d39a84", size = 1507352 },
    { url = "https://files.pythonhosted.org/packages/ab/58/5a23db84507ab9c01c04b1232a7a763be66e992aa2e66498521bbbc72a71/pyzmq-26.4.0-cp312-cp312-musllinux_1_1_x86_64.whl", hash = "sha256:e07dde3647afb084d985310d067a3efa6efad0621ee10826f2cb2f9a31b89d2f", size = 1406834 },
    { url = "https://files.pythonhosted.org/packages/22/74/aaa837b331580c13b79ac39396601fb361454ee184ca85e8861914769b99/pyzmq-26.4.0-cp312-cp312-win32.whl", hash = "sha256:ba034a32ecf9af72adfa5ee383ad0fd4f4e38cdb62b13624278ef768fe5b5b44", size = 577992 },
    { url = "https://files.pythonhosted.org/packages/30/0f/55f8c02c182856743b82dde46b2dc3e314edda7f1098c12a8227eeda0833/pyzmq-26.4.0-cp312-cp312-win_amd64.whl", hash = "sha256:056a97aab4064f526ecb32f4343917a4022a5d9efb6b9df990ff72e1879e40be", size = 640466 },
    { url = "https://files.pythonhosted.org/packages/e4/29/073779afc3ef6f830b8de95026ef20b2d1ec22d0324d767748d806e57379/pyzmq-26.4.0-cp312-cp312-win_arm64.whl", hash = "sha256:2f23c750e485ce1eb639dbd576d27d168595908aa2d60b149e2d9e34c9df40e0", size = 556342 },
    { url = "https://files.pythonhosted.org/packages/d7/20/fb2c92542488db70f833b92893769a569458311a76474bda89dc4264bd18/pyzmq-26.4.0-cp313-cp313-macosx_10_15_universal2.whl", hash = "sha256:c43fac689880f5174d6fc864857d1247fe5cfa22b09ed058a344ca92bf5301e3", size = 1339484 },
    { url = "https://files.pythonhosted.org/packages/58/29/2f06b9cabda3a6ea2c10f43e67ded3e47fc25c54822e2506dfb8325155d4/pyzmq-26.4.0-cp313-cp313-manylinux_2_17_aarch64.manylinux2014_aarch64.whl", hash = "sha256:902aca7eba477657c5fb81c808318460328758e8367ecdd1964b6330c73cae43", size = 666106 },
    { url = "https://files.pythonhosted.org/packages/77/e4/dcf62bd29e5e190bd21bfccaa4f3386e01bf40d948c239239c2f1e726729/pyzmq-26.4.0-cp313-cp313-manylinux_2_17_i686.manylinux2014_i686.whl", hash = "sha256:e5e48a830bfd152fe17fbdeaf99ac5271aa4122521bf0d275b6b24e52ef35eb6", size = 902056 },
    { url = "https://files.pythonhosted.org/packages/1a/cf/b36b3d7aea236087d20189bec1a87eeb2b66009731d7055e5c65f845cdba/pyzmq-26.4.0-cp313-cp313-manylinux_2_17_x86_64.manylinux2014_x86_64.whl", hash = "sha256:31be2b6de98c824c06f5574331f805707c667dc8f60cb18580b7de078479891e", size = 860148 },
    { url = "https://files.pythonhosted.org/packages/18/a6/f048826bc87528c208e90604c3bf573801e54bd91e390cbd2dfa860e82dc/pyzmq-26.4.0-cp313-cp313-manylinux_2_28_x86_64.whl", hash = "sha256:6332452034be001bbf3206ac59c0d2a7713de5f25bb38b06519fc6967b7cf771", size = 855983 },
    { url = "https://files.pythonhosted.org/packages/0a/27/454d34ab6a1d9772a36add22f17f6b85baf7c16e14325fa29e7202ca8ee8/pyzmq-26.4.0-cp313-cp313-musllinux_1_1_aarch64.whl", hash = "sha256:da8c0f5dd352136853e6a09b1b986ee5278dfddfebd30515e16eae425c872b30", size = 1197274 },
    { url = "https://files.pythonhosted.org/packages/f4/3d/7abfeab6b83ad38aa34cbd57c6fc29752c391e3954fd12848bd8d2ec0df6/pyzmq-26.4.0-cp313-cp313-musllinux_1_1_i686.whl", hash = "sha256:f4ccc1a0a2c9806dda2a2dd118a3b7b681e448f3bb354056cad44a65169f6d86", size = 1507120 },
    { url = "https://files.pythonhosted.org/packages/13/ff/bc8d21dbb9bc8705126e875438a1969c4f77e03fc8565d6901c7933a3d01/pyzmq-26.4.0-cp313-cp313-musllinux_1_1_x86_64.whl", hash = "sha256:1c0b5fceadbab461578daf8d1dcc918ebe7ddd2952f748cf30c7cf2de5d51101", size = 1406738 },
    { url = "https://files.pythonhosted.org/packages/f5/5d/d4cd85b24de71d84d81229e3bbb13392b2698432cf8fdcea5afda253d587/pyzmq-26.4.0-cp313-cp313-win32.whl", hash = "sha256:28e2b0ff5ba4b3dd11062d905682bad33385cfa3cc03e81abd7f0822263e6637", size = 577826 },
    { url = "https://files.pythonhosted.org/packages/c6/6c/f289c1789d7bb6e5a3b3bef7b2a55089b8561d17132be7d960d3ff33b14e/pyzmq-26.4.0-cp313-cp313-win_amd64.whl", hash = "sha256:23ecc9d241004c10e8b4f49d12ac064cd7000e1643343944a10df98e57bc544b", size = 640406 },
    { url = "https://files.pythonhosted.org/packages/b3/99/676b8851cb955eb5236a0c1e9ec679ea5ede092bf8bf2c8a68d7e965cac3/pyzmq-26.4.0-cp313-cp313-win_arm64.whl", hash = "sha256:1edb0385c7f025045d6e0f759d4d3afe43c17a3d898914ec6582e6f464203c08", size = 556216 },
    { url = "https://files.pythonhosted.org/packages/65/c2/1fac340de9d7df71efc59d9c50fc7a635a77b103392d1842898dd023afcb/pyzmq-26.4.0-cp313-cp313t-macosx_10_15_universal2.whl", hash = "sha256:93a29e882b2ba1db86ba5dd5e88e18e0ac6b627026c5cfbec9983422011b82d4", size = 1333769 },
    { url = "https://files.pythonhosted.org/packages/5c/c7/6c03637e8d742c3b00bec4f5e4cd9d1c01b2f3694c6f140742e93ca637ed/pyzmq-26.4.0-cp313-cp313t-manylinux_2_17_aarch64.manylinux2014_aarch64.whl", hash = "sha256:cb45684f276f57110bb89e4300c00f1233ca631f08f5f42528a5c408a79efc4a", size = 658826 },
    { url = "https://files.pythonhosted.org/packages/a5/97/a8dca65913c0f78e0545af2bb5078aebfc142ca7d91cdaffa1fbc73e5dbd/pyzmq-26.4.0-cp313-cp313t-manylinux_2_17_i686.manylinux2014_i686.whl", hash = "sha256:f72073e75260cb301aad4258ad6150fa7f57c719b3f498cb91e31df16784d89b", size = 891650 },
    { url = "https://files.pythonhosted.org/packages/7d/7e/f63af1031eb060bf02d033732b910fe48548dcfdbe9c785e9f74a6cc6ae4/pyzmq-26.4.0-cp313-cp313t-manylinux_2_17_x86_64.manylinux2014_x86_64.whl", hash = "sha256:be37e24b13026cfedd233bcbbccd8c0bcd2fdd186216094d095f60076201538d", size = 849776 },
    { url = "https://files.pythonhosted.org/packages/f6/fa/1a009ce582802a895c0d5fe9413f029c940a0a8ee828657a3bb0acffd88b/pyzmq-26.4.0-cp313-cp313t-manylinux_2_28_x86_64.whl", hash = "sha256:237b283044934d26f1eeff4075f751b05d2f3ed42a257fc44386d00df6a270cf", size = 842516 },
    { url = "https://files.pythonhosted.org/packages/6e/bc/f88b0bad0f7a7f500547d71e99f10336f2314e525d4ebf576a1ea4a1d903/pyzmq-26.4.0-cp313-cp313t-musllinux_1_1_aarch64.whl", hash = "sha256:b30f862f6768b17040929a68432c8a8be77780317f45a353cb17e423127d250c", size = 1189183 },
    { url = "https://files.pythonhosted.org/packages/d9/8c/db446a3dd9cf894406dec2e61eeffaa3c07c3abb783deaebb9812c4af6a5/pyzmq-26.4.0-cp313-cp313t-musllinux_1_1_i686.whl", hash = "sha256:c80fcd3504232f13617c6ab501124d373e4895424e65de8b72042333316f64a8", size = 1495501 },
    { url = "https://files.pythonhosted.org/packages/05/4c/bf3cad0d64c3214ac881299c4562b815f05d503bccc513e3fd4fdc6f67e4/pyzmq-26.4.0-cp313-cp313t-musllinux_1_1_x86_64.whl", hash = "sha256:26a2a7451606b87f67cdeca2c2789d86f605da08b4bd616b1a9981605ca3a364", size = 1395540 },
    { url = "https://files.pythonhosted.org/packages/04/52/a70fcd5592715702248306d8e1729c10742c2eac44529984413b05c68658/pyzmq-26.4.0-pp311-pypy311_pp73-macosx_10_15_x86_64.whl", hash = "sha256:4478b14cb54a805088299c25a79f27eaf530564a7a4f72bf432a040042b554eb", size = 834405 },
    { url = "https://files.pythonhosted.org/packages/25/f9/1a03f1accff16b3af1a6fa22cbf7ced074776abbf688b2e9cb4629700c62/pyzmq-26.4.0-pp311-pypy311_pp73-manylinux_2_17_aarch64.manylinux2014_aarch64.whl", hash = "sha256:8a28ac29c60e4ba84b5f58605ace8ad495414a724fe7aceb7cf06cd0598d04e1", size = 569578 },
    { url = "https://files.pythonhosted.org/packages/76/0c/3a633acd762aa6655fcb71fa841907eae0ab1e8582ff494b137266de341d/pyzmq-26.4.0-pp311-pypy311_pp73-manylinux_2_17_i686.manylinux2014_i686.whl", hash = "sha256:43b03c1ceea27c6520124f4fb2ba9c647409b9abdf9a62388117148a90419494", size = 798248 },
    { url = "https://files.pythonhosted.org/packages/cd/cc/6c99c84aa60ac1cc56747bed6be8ce6305b9b861d7475772e7a25ce019d3/pyzmq-26.4.0-pp311-pypy311_pp73-manylinux_2_17_x86_64.manylinux2014_x86_64.whl", hash = "sha256:7731abd23a782851426d4e37deb2057bf9410848a4459b5ede4fe89342e687a9", size = 756757 },
    { url = "https://files.pythonhosted.org/packages/13/9c/d8073bd898eb896e94c679abe82e47506e2b750eb261cf6010ced869797c/pyzmq-26.4.0-pp311-pypy311_pp73-win_amd64.whl", hash = "sha256:a222ad02fbe80166b0526c038776e8042cd4e5f0dec1489a006a1df47e9040e0", size = 555371 },
]

[[package]]
name = "referencing"
version = "0.36.2"
source = { registry = "https://pypi.org/simple" }
dependencies = [
    { name = "attrs" },
    { name = "rpds-py" },
    { name = "typing-extensions", marker = "python_full_version < '3.13'" },
]
sdist = { url = "https://files.pythonhosted.org/packages/2f/db/98b5c277be99dd18bfd91dd04e1b759cad18d1a338188c936e92f921c7e2/referencing-0.36.2.tar.gz", hash = "sha256:df2e89862cd09deabbdba16944cc3f10feb6b3e6f18e902f7cc25609a34775aa", size = 74744 }
wheels = [
    { url = "https://files.pythonhosted.org/packages/c1/b1/3baf80dc6d2b7bc27a95a67752d0208e410351e3feb4eb78de5f77454d8d/referencing-0.36.2-py3-none-any.whl", hash = "sha256:e8699adbbf8b5c7de96d8ffa0eb5c158b3beafce084968e2ea8bb08c6794dcd0", size = 26775 },
]

[[package]]
name = "regex"
version = "2024.11.6"
source = { registry = "https://pypi.org/simple" }
sdist = { url = "https://files.pythonhosted.org/packages/8e/5f/bd69653fbfb76cf8604468d3b4ec4c403197144c7bfe0e6a5fc9e02a07cb/regex-2024.11.6.tar.gz", hash = "sha256:7ab159b063c52a0333c884e4679f8d7a85112ee3078fe3d9004b2dd875585519", size = 399494 }
wheels = [
    { url = "https://files.pythonhosted.org/packages/58/58/7e4d9493a66c88a7da6d205768119f51af0f684fe7be7bac8328e217a52c/regex-2024.11.6-cp311-cp311-macosx_10_9_universal2.whl", hash = "sha256:5478c6962ad548b54a591778e93cd7c456a7a29f8eca9c49e4f9a806dcc5d638", size = 482669 },
    { url = "https://files.pythonhosted.org/packages/34/4c/8f8e631fcdc2ff978609eaeef1d6994bf2f028b59d9ac67640ed051f1218/regex-2024.11.6-cp311-cp311-macosx_10_9_x86_64.whl", hash = "sha256:2c89a8cc122b25ce6945f0423dc1352cb9593c68abd19223eebbd4e56612c5b7", size = 287684 },
    { url = "https://files.pythonhosted.org/packages/c5/1b/f0e4d13e6adf866ce9b069e191f303a30ab1277e037037a365c3aad5cc9c/regex-2024.11.6-cp311-cp311-macosx_11_0_arm64.whl", hash = "sha256:94d87b689cdd831934fa3ce16cc15cd65748e6d689f5d2b8f4f4df2065c9fa20", size = 284589 },
    { url = "https://files.pythonhosted.org/packages/25/4d/ab21047f446693887f25510887e6820b93f791992994f6498b0318904d4a/regex-2024.11.6-cp311-cp311-manylinux_2_17_aarch64.manylinux2014_aarch64.whl", hash = "sha256:1062b39a0a2b75a9c694f7a08e7183a80c63c0d62b301418ffd9c35f55aaa114", size = 792121 },
    { url = "https://files.pythonhosted.org/packages/45/ee/c867e15cd894985cb32b731d89576c41a4642a57850c162490ea34b78c3b/regex-2024.11.6-cp311-cp311-manylinux_2_17_ppc64le.manylinux2014_ppc64le.whl", hash = "sha256:167ed4852351d8a750da48712c3930b031f6efdaa0f22fa1933716bfcd6bf4a3", size = 831275 },
    { url = "https://files.pythonhosted.org/packages/b3/12/b0f480726cf1c60f6536fa5e1c95275a77624f3ac8fdccf79e6727499e28/regex-2024.11.6-cp311-cp311-manylinux_2_17_s390x.manylinux2014_s390x.whl", hash = "sha256:2d548dafee61f06ebdb584080621f3e0c23fff312f0de1afc776e2a2ba99a74f", size = 818257 },
    { url = "https://files.pythonhosted.org/packages/bf/ce/0d0e61429f603bac433910d99ef1a02ce45a8967ffbe3cbee48599e62d88/regex-2024.11.6-cp311-cp311-manylinux_2_17_x86_64.manylinux2014_x86_64.whl", hash = "sha256:f2a19f302cd1ce5dd01a9099aaa19cae6173306d1302a43b627f62e21cf18ac0", size = 792727 },
    { url = "https://files.pythonhosted.org/packages/e4/c1/243c83c53d4a419c1556f43777ccb552bccdf79d08fda3980e4e77dd9137/regex-2024.11.6-cp311-cp311-manylinux_2_5_i686.manylinux1_i686.manylinux_2_17_i686.manylinux2014_i686.whl", hash = "sha256:bec9931dfb61ddd8ef2ebc05646293812cb6b16b60cf7c9511a832b6f1854b55", size = 780667 },
    { url = "https://files.pythonhosted.org/packages/c5/f4/75eb0dd4ce4b37f04928987f1d22547ddaf6c4bae697623c1b05da67a8aa/regex-2024.11.6-cp311-cp311-musllinux_1_2_aarch64.whl", hash = "sha256:9714398225f299aa85267fd222f7142fcb5c769e73d7733344efc46f2ef5cf89", size = 776963 },
    { url = "https://files.pythonhosted.org/packages/16/5d/95c568574e630e141a69ff8a254c2f188b4398e813c40d49228c9bbd9875/regex-2024.11.6-cp311-cp311-musllinux_1_2_i686.whl", hash = "sha256:202eb32e89f60fc147a41e55cb086db2a3f8cb82f9a9a88440dcfc5d37faae8d", size = 784700 },
    { url = "https://files.pythonhosted.org/packages/8e/b5/f8495c7917f15cc6fee1e7f395e324ec3e00ab3c665a7dc9d27562fd5290/regex-2024.11.6-cp311-cp311-musllinux_1_2_ppc64le.whl", hash = "sha256:4181b814e56078e9b00427ca358ec44333765f5ca1b45597ec7446d3a1ef6e34", size = 848592 },
    { url = "https://files.pythonhosted.org/packages/1c/80/6dd7118e8cb212c3c60b191b932dc57db93fb2e36fb9e0e92f72a5909af9/regex-2024.11.6-cp311-cp311-musllinux_1_2_s390x.whl", hash = "sha256:068376da5a7e4da51968ce4c122a7cd31afaaec4fccc7856c92f63876e57b51d", size = 852929 },
    { url = "https://files.pythonhosted.org/packages/11/9b/5a05d2040297d2d254baf95eeeb6df83554e5e1df03bc1a6687fc4ba1f66/regex-2024.11.6-cp311-cp311-musllinux_1_2_x86_64.whl", hash = "sha256:ac10f2c4184420d881a3475fb2c6f4d95d53a8d50209a2500723d831036f7c45", size = 781213 },
    { url = "https://files.pythonhosted.org/packages/26/b7/b14e2440156ab39e0177506c08c18accaf2b8932e39fb092074de733d868/regex-2024.11.6-cp311-cp311-win32.whl", hash = "sha256:c36f9b6f5f8649bb251a5f3f66564438977b7ef8386a52460ae77e6070d309d9", size = 261734 },
    { url = "https://files.pythonhosted.org/packages/80/32/763a6cc01d21fb3819227a1cc3f60fd251c13c37c27a73b8ff4315433a8e/regex-2024.11.6-cp311-cp311-win_amd64.whl", hash = "sha256:02e28184be537f0e75c1f9b2f8847dc51e08e6e171c6bde130b2687e0c33cf60", size = 274052 },
    { url = "https://files.pythonhosted.org/packages/ba/30/9a87ce8336b172cc232a0db89a3af97929d06c11ceaa19d97d84fa90a8f8/regex-2024.11.6-cp312-cp312-macosx_10_13_universal2.whl", hash = "sha256:52fb28f528778f184f870b7cf8f225f5eef0a8f6e3778529bdd40c7b3920796a", size = 483781 },
    { url = "https://files.pythonhosted.org/packages/01/e8/00008ad4ff4be8b1844786ba6636035f7ef926db5686e4c0f98093612add/regex-2024.11.6-cp312-cp312-macosx_10_13_x86_64.whl", hash = "sha256:fdd6028445d2460f33136c55eeb1f601ab06d74cb3347132e1c24250187500d9", size = 288455 },
    { url = "https://files.pythonhosted.org/packages/60/85/cebcc0aff603ea0a201667b203f13ba75d9fc8668fab917ac5b2de3967bc/regex-2024.11.6-cp312-cp312-macosx_11_0_arm64.whl", hash = "sha256:805e6b60c54bf766b251e94526ebad60b7de0c70f70a4e6210ee2891acb70bf2", size = 284759 },
    { url = "https://files.pythonhosted.org/packages/94/2b/701a4b0585cb05472a4da28ee28fdfe155f3638f5e1ec92306d924e5faf0/regex-2024.11.6-cp312-cp312-manylinux_2_17_aarch64.manylinux2014_aarch64.whl", hash = "sha256:b85c2530be953a890eaffde05485238f07029600e8f098cdf1848d414a8b45e4", size = 794976 },
    { url = "https://files.pythonhosted.org/packages/4b/bf/fa87e563bf5fee75db8915f7352e1887b1249126a1be4813837f5dbec965/regex-2024.11.6-cp312-cp312-manylinux_2_17_ppc64le.manylinux2014_ppc64le.whl", hash = "sha256:bb26437975da7dc36b7efad18aa9dd4ea569d2357ae6b783bf1118dabd9ea577", size = 833077 },
    { url = "https://files.pythonhosted.org/packages/a1/56/7295e6bad94b047f4d0834e4779491b81216583c00c288252ef625c01d23/regex-2024.11.6-cp312-cp312-manylinux_2_17_s390x.manylinux2014_s390x.whl", hash = "sha256:abfa5080c374a76a251ba60683242bc17eeb2c9818d0d30117b4486be10c59d3", size = 823160 },
    { url = "https://files.pythonhosted.org/packages/fb/13/e3b075031a738c9598c51cfbc4c7879e26729c53aa9cca59211c44235314/regex-2024.11.6-cp312-cp312-manylinux_2_17_x86_64.manylinux2014_x86_64.whl", hash = "sha256:70b7fa6606c2881c1db9479b0eaa11ed5dfa11c8d60a474ff0e095099f39d98e", size = 796896 },
    { url = "https://files.pythonhosted.org/packages/24/56/0b3f1b66d592be6efec23a795b37732682520b47c53da5a32c33ed7d84e3/regex-2024.11.6-cp312-cp312-manylinux_2_5_i686.manylinux1_i686.manylinux_2_17_i686.manylinux2014_i686.whl", hash = "sha256:0c32f75920cf99fe6b6c539c399a4a128452eaf1af27f39bce8909c9a3fd8cbe", size = 783997 },
    { url = "https://files.pythonhosted.org/packages/f9/a1/eb378dada8b91c0e4c5f08ffb56f25fcae47bf52ad18f9b2f33b83e6d498/regex-2024.11.6-cp312-cp312-musllinux_1_2_aarch64.whl", hash = "sha256:982e6d21414e78e1f51cf595d7f321dcd14de1f2881c5dc6a6e23bbbbd68435e", size = 781725 },
    { url = "https://files.pythonhosted.org/packages/83/f2/033e7dec0cfd6dda93390089864732a3409246ffe8b042e9554afa9bff4e/regex-2024.11.6-cp312-cp312-musllinux_1_2_i686.whl", hash = "sha256:a7c2155f790e2fb448faed6dd241386719802296ec588a8b9051c1f5c481bc29", size = 789481 },
    { url = "https://files.pythonhosted.org/packages/83/23/15d4552ea28990a74e7696780c438aadd73a20318c47e527b47a4a5a596d/regex-2024.11.6-cp312-cp312-musllinux_1_2_ppc64le.whl", hash = "sha256:149f5008d286636e48cd0b1dd65018548944e495b0265b45e1bffecce1ef7f39", size = 852896 },
    { url = "https://files.pythonhosted.org/packages/e3/39/ed4416bc90deedbfdada2568b2cb0bc1fdb98efe11f5378d9892b2a88f8f/regex-2024.11.6-cp312-cp312-musllinux_1_2_s390x.whl", hash = "sha256:e5364a4502efca094731680e80009632ad6624084aff9a23ce8c8c6820de3e51", size = 860138 },
    { url = "https://files.pythonhosted.org/packages/93/2d/dd56bb76bd8e95bbce684326302f287455b56242a4f9c61f1bc76e28360e/regex-2024.11.6-cp312-cp312-musllinux_1_2_x86_64.whl", hash = "sha256:0a86e7eeca091c09e021db8eb72d54751e527fa47b8d5787caf96d9831bd02ad", size = 787692 },
    { url = "https://files.pythonhosted.org/packages/0b/55/31877a249ab7a5156758246b9c59539abbeba22461b7d8adc9e8475ff73e/regex-2024.11.6-cp312-cp312-win32.whl", hash = "sha256:32f9a4c643baad4efa81d549c2aadefaeba12249b2adc5af541759237eee1c54", size = 262135 },
    { url = "https://files.pythonhosted.org/packages/38/ec/ad2d7de49a600cdb8dd78434a1aeffe28b9d6fc42eb36afab4a27ad23384/regex-2024.11.6-cp312-cp312-win_amd64.whl", hash = "sha256:a93c194e2df18f7d264092dc8539b8ffb86b45b899ab976aa15d48214138e81b", size = 273567 },
    { url = "https://files.pythonhosted.org/packages/90/73/bcb0e36614601016552fa9344544a3a2ae1809dc1401b100eab02e772e1f/regex-2024.11.6-cp313-cp313-macosx_10_13_universal2.whl", hash = "sha256:a6ba92c0bcdf96cbf43a12c717eae4bc98325ca3730f6b130ffa2e3c3c723d84", size = 483525 },
    { url = "https://files.pythonhosted.org/packages/0f/3f/f1a082a46b31e25291d830b369b6b0c5576a6f7fb89d3053a354c24b8a83/regex-2024.11.6-cp313-cp313-macosx_10_13_x86_64.whl", hash = "sha256:525eab0b789891ac3be914d36893bdf972d483fe66551f79d3e27146191a37d4", size = 288324 },
    { url = "https://files.pythonhosted.org/packages/09/c9/4e68181a4a652fb3ef5099e077faf4fd2a694ea6e0f806a7737aff9e758a/regex-2024.11.6-cp313-cp313-macosx_11_0_arm64.whl", hash = "sha256:086a27a0b4ca227941700e0b31425e7a28ef1ae8e5e05a33826e17e47fbfdba0", size = 284617 },
    { url = "https://files.pythonhosted.org/packages/fc/fd/37868b75eaf63843165f1d2122ca6cb94bfc0271e4428cf58c0616786dce/regex-2024.11.6-cp313-cp313-manylinux_2_17_aarch64.manylinux2014_aarch64.whl", hash = "sha256:bde01f35767c4a7899b7eb6e823b125a64de314a8ee9791367c9a34d56af18d0", size = 795023 },
    { url = "https://files.pythonhosted.org/packages/c4/7c/d4cd9c528502a3dedb5c13c146e7a7a539a3853dc20209c8e75d9ba9d1b2/regex-2024.11.6-cp313-cp313-manylinux_2_17_ppc64le.manylinux2014_ppc64le.whl", hash = "sha256:b583904576650166b3d920d2bcce13971f6f9e9a396c673187f49811b2769dc7", size = 833072 },
    { url = "https://files.pythonhosted.org/packages/4f/db/46f563a08f969159c5a0f0e722260568425363bea43bb7ae370becb66a67/regex-2024.11.6-cp313-cp313-manylinux_2_17_s390x.manylinux2014_s390x.whl", hash = "sha256:1c4de13f06a0d54fa0d5ab1b7138bfa0d883220965a29616e3ea61b35d5f5fc7", size = 823130 },
    { url = "https://files.pythonhosted.org/packages/db/60/1eeca2074f5b87df394fccaa432ae3fc06c9c9bfa97c5051aed70e6e00c2/regex-2024.11.6-cp313-cp313-manylinux_2_17_x86_64.manylinux2014_x86_64.whl", hash = "sha256:3cde6e9f2580eb1665965ce9bf17ff4952f34f5b126beb509fee8f4e994f143c", size = 796857 },
    { url = "https://files.pythonhosted.org/packages/10/db/ac718a08fcee981554d2f7bb8402f1faa7e868c1345c16ab1ebec54b0d7b/regex-2024.11.6-cp313-cp313-manylinux_2_5_i686.manylinux1_i686.manylinux_2_17_i686.manylinux2014_i686.whl", hash = "sha256:0d7f453dca13f40a02b79636a339c5b62b670141e63efd511d3f8f73fba162b3", size = 784006 },
    { url = "https://files.pythonhosted.org/packages/c2/41/7da3fe70216cea93144bf12da2b87367590bcf07db97604edeea55dac9ad/regex-2024.11.6-cp313-cp313-musllinux_1_2_aarch64.whl", hash = "sha256:59dfe1ed21aea057a65c6b586afd2a945de04fc7db3de0a6e3ed5397ad491b07", size = 781650 },
    { url = "https://files.pythonhosted.org/packages/a7/d5/880921ee4eec393a4752e6ab9f0fe28009435417c3102fc413f3fe81c4e5/regex-2024.11.6-cp313-cp313-musllinux_1_2_i686.whl", hash = "sha256:b97c1e0bd37c5cd7902e65f410779d39eeda155800b65fc4d04cc432efa9bc6e", size = 789545 },
    { url = "https://files.pythonhosted.org/packages/dc/96/53770115e507081122beca8899ab7f5ae28ae790bfcc82b5e38976df6a77/regex-2024.11.6-cp313-cp313-musllinux_1_2_ppc64le.whl", hash = "sha256:f9d1e379028e0fc2ae3654bac3cbbef81bf3fd571272a42d56c24007979bafb6", size = 853045 },
    { url = "https://files.pythonhosted.org/packages/31/d3/1372add5251cc2d44b451bd94f43b2ec78e15a6e82bff6a290ef9fd8f00a/regex-2024.11.6-cp313-cp313-musllinux_1_2_s390x.whl", hash = "sha256:13291b39131e2d002a7940fb176e120bec5145f3aeb7621be6534e46251912c4", size = 860182 },
    { url = "https://files.pythonhosted.org/packages/ed/e3/c446a64984ea9f69982ba1a69d4658d5014bc7a0ea468a07e1a1265db6e2/regex-2024.11.6-cp313-cp313-musllinux_1_2_x86_64.whl", hash = "sha256:4f51f88c126370dcec4908576c5a627220da6c09d0bff31cfa89f2523843316d", size = 787733 },
    { url = "https://files.pythonhosted.org/packages/2b/f1/e40c8373e3480e4f29f2692bd21b3e05f296d3afebc7e5dcf21b9756ca1c/regex-2024.11.6-cp313-cp313-win32.whl", hash = "sha256:63b13cfd72e9601125027202cad74995ab26921d8cd935c25f09c630436348ff", size = 262122 },
    { url = "https://files.pythonhosted.org/packages/45/94/bc295babb3062a731f52621cdc992d123111282e291abaf23faa413443ea/regex-2024.11.6-cp313-cp313-win_amd64.whl", hash = "sha256:2b3361af3198667e99927da8b84c1b010752fa4b1115ee30beaa332cabc3ef1a", size = 273545 },
]

[[package]]
name = "requests"
version = "2.32.4"
source = { registry = "https://pypi.org/simple" }
dependencies = [
    { name = "certifi" },
    { name = "charset-normalizer" },
    { name = "idna" },
    { name = "urllib3" },
]
sdist = { url = "https://files.pythonhosted.org/packages/e1/0a/929373653770d8a0d7ea76c37de6e41f11eb07559b103b1c02cafb3f7cf8/requests-2.32.4.tar.gz", hash = "sha256:27d0316682c8a29834d3264820024b62a36942083d52caf2f14c0591336d3422", size = 135258 }
wheels = [
    { url = "https://files.pythonhosted.org/packages/7c/e4/56027c4a6b4ae70ca9de302488c5ca95ad4a39e190093d6c1a8ace08341b/requests-2.32.4-py3-none-any.whl", hash = "sha256:27babd3cda2a6d50b30443204ee89830707d396671944c998b5975b031ac2b2c", size = 64847 },
]

[[package]]
name = "rich"
version = "14.1.0"
source = { registry = "https://pypi.org/simple" }
dependencies = [
    { name = "markdown-it-py" },
    { name = "pygments" },
]
sdist = { url = "https://files.pythonhosted.org/packages/fe/75/af448d8e52bf1d8fa6a9d089ca6c07ff4453d86c65c145d0a300bb073b9b/rich-14.1.0.tar.gz", hash = "sha256:e497a48b844b0320d45007cdebfeaeed8db2a4f4bcf49f15e455cfc4af11eaa8", size = 224441 }
wheels = [
    { url = "https://files.pythonhosted.org/packages/e3/30/3c4d035596d3cf444529e0b2953ad0466f6049528a879d27534700580395/rich-14.1.0-py3-none-any.whl", hash = "sha256:536f5f1785986d6dbdea3c75205c473f970777b4a0d6c6dd1b696aa05a3fa04f", size = 243368 },
]

[[package]]
name = "rpds-py"
version = "0.25.1"
source = { registry = "https://pypi.org/simple" }
sdist = { url = "https://files.pythonhosted.org/packages/8c/a6/60184b7fc00dd3ca80ac635dd5b8577d444c57e8e8742cecabfacb829921/rpds_py-0.25.1.tar.gz", hash = "sha256:8960b6dac09b62dac26e75d7e2c4a22efb835d827a7278c34f72b2b84fa160e3", size = 27304 }
wheels = [
    { url = "https://files.pythonhosted.org/packages/95/e1/df13fe3ddbbea43567e07437f097863b20c99318ae1f58a0fe389f763738/rpds_py-0.25.1-cp311-cp311-macosx_10_12_x86_64.whl", hash = "sha256:5f048bbf18b1f9120685c6d6bb70cc1a52c8cc11bdd04e643d28d3be0baf666d", size = 373341 },
    { url = "https://files.pythonhosted.org/packages/7a/58/deef4d30fcbcbfef3b6d82d17c64490d5c94585a2310544ce8e2d3024f83/rpds_py-0.25.1-cp311-cp311-macosx_11_0_arm64.whl", hash = "sha256:4fbb0dbba559959fcb5d0735a0f87cdbca9e95dac87982e9b95c0f8f7ad10255", size = 359111 },
    { url = "https://files.pythonhosted.org/packages/bb/7e/39f1f4431b03e96ebaf159e29a0f82a77259d8f38b2dd474721eb3a8ac9b/rpds_py-0.25.1-cp311-cp311-manylinux_2_17_aarch64.manylinux2014_aarch64.whl", hash = "sha256:d4ca54b9cf9d80b4016a67a0193ebe0bcf29f6b0a96f09db942087e294d3d4c2", size = 386112 },
    { url = "https://files.pythonhosted.org/packages/db/e7/847068a48d63aec2ae695a1646089620b3b03f8ccf9f02c122ebaf778f3c/rpds_py-0.25.1-cp311-cp311-manylinux_2_17_armv7l.manylinux2014_armv7l.whl", hash = "sha256:1ee3e26eb83d39b886d2cb6e06ea701bba82ef30a0de044d34626ede51ec98b0", size = 400362 },
    { url = "https://files.pythonhosted.org/packages/3b/3d/9441d5db4343d0cee759a7ab4d67420a476cebb032081763de934719727b/rpds_py-0.25.1-cp311-cp311-manylinux_2_17_ppc64le.manylinux2014_ppc64le.whl", hash = "sha256:89706d0683c73a26f76a5315d893c051324d771196ae8b13e6ffa1ffaf5e574f", size = 522214 },
    { url = "https://files.pythonhosted.org/packages/a2/ec/2cc5b30d95f9f1a432c79c7a2f65d85e52812a8f6cbf8768724571710786/rpds_py-0.25.1-cp311-cp311-manylinux_2_17_s390x.manylinux2014_s390x.whl", hash = "sha256:c2013ee878c76269c7b557a9a9c042335d732e89d482606990b70a839635feb7", size = 411491 },
    { url = "https://files.pythonhosted.org/packages/dc/6c/44695c1f035077a017dd472b6a3253553780837af2fac9b6ac25f6a5cb4d/rpds_py-0.25.1-cp311-cp311-manylinux_2_17_x86_64.manylinux2014_x86_64.whl", hash = "sha256:45e484db65e5380804afbec784522de84fa95e6bb92ef1bd3325d33d13efaebd", size = 386978 },
    { url = "https://files.pythonhosted.org/packages/b1/74/b4357090bb1096db5392157b4e7ed8bb2417dc7799200fcbaee633a032c9/rpds_py-0.25.1-cp311-cp311-manylinux_2_5_i686.manylinux1_i686.whl", hash = "sha256:48d64155d02127c249695abb87d39f0faf410733428d499867606be138161d65", size = 420662 },
    { url = "https://files.pythonhosted.org/packages/26/dd/8cadbebf47b96e59dfe8b35868e5c38a42272699324e95ed522da09d3a40/rpds_py-0.25.1-cp311-cp311-musllinux_1_2_aarch64.whl", hash = "sha256:048893e902132fd6548a2e661fb38bf4896a89eea95ac5816cf443524a85556f", size = 563385 },
    { url = "https://files.pythonhosted.org/packages/c3/ea/92960bb7f0e7a57a5ab233662f12152085c7dc0d5468534c65991a3d48c9/rpds_py-0.25.1-cp311-cp311-musllinux_1_2_i686.whl", hash = "sha256:0317177b1e8691ab5879f4f33f4b6dc55ad3b344399e23df2e499de7b10a548d", size = 592047 },
    { url = "https://files.pythonhosted.org/packages/61/ad/71aabc93df0d05dabcb4b0c749277881f8e74548582d96aa1bf24379493a/rpds_py-0.25.1-cp311-cp311-musllinux_1_2_x86_64.whl", hash = "sha256:bffcf57826d77a4151962bf1701374e0fc87f536e56ec46f1abdd6a903354042", size = 557863 },
    { url = "https://files.pythonhosted.org/packages/93/0f/89df0067c41f122b90b76f3660028a466eb287cbe38efec3ea70e637ca78/rpds_py-0.25.1-cp311-cp311-win32.whl", hash = "sha256:cda776f1967cb304816173b30994faaf2fd5bcb37e73118a47964a02c348e1bc", size = 219627 },
    { url = "https://files.pythonhosted.org/packages/7c/8d/93b1a4c1baa903d0229374d9e7aa3466d751f1d65e268c52e6039c6e338e/rpds_py-0.25.1-cp311-cp311-win_amd64.whl", hash = "sha256:dc3c1ff0abc91444cd20ec643d0f805df9a3661fcacf9c95000329f3ddf268a4", size = 231603 },
    { url = "https://files.pythonhosted.org/packages/cb/11/392605e5247bead2f23e6888e77229fbd714ac241ebbebb39a1e822c8815/rpds_py-0.25.1-cp311-cp311-win_arm64.whl", hash = "sha256:5a3ddb74b0985c4387719fc536faced33cadf2172769540c62e2a94b7b9be1c4", size = 223967 },
    { url = "https://files.pythonhosted.org/packages/7f/81/28ab0408391b1dc57393653b6a0cf2014cc282cc2909e4615e63e58262be/rpds_py-0.25.1-cp312-cp312-macosx_10_12_x86_64.whl", hash = "sha256:b5ffe453cde61f73fea9430223c81d29e2fbf412a6073951102146c84e19e34c", size = 364647 },
    { url = "https://files.pythonhosted.org/packages/2c/9a/7797f04cad0d5e56310e1238434f71fc6939d0bc517192a18bb99a72a95f/rpds_py-0.25.1-cp312-cp312-macosx_11_0_arm64.whl", hash = "sha256:115874ae5e2fdcfc16b2aedc95b5eef4aebe91b28e7e21951eda8a5dc0d3461b", size = 350454 },
    { url = "https://files.pythonhosted.org/packages/69/3c/93d2ef941b04898011e5d6eaa56a1acf46a3b4c9f4b3ad1bbcbafa0bee1f/rpds_py-0.25.1-cp312-cp312-manylinux_2_17_aarch64.manylinux2014_aarch64.whl", hash = "sha256:a714bf6e5e81b0e570d01f56e0c89c6375101b8463999ead3a93a5d2a4af91fa", size = 389665 },
    { url = "https://files.pythonhosted.org/packages/c1/57/ad0e31e928751dde8903a11102559628d24173428a0f85e25e187defb2c1/rpds_py-0.25.1-cp312-cp312-manylinux_2_17_armv7l.manylinux2014_armv7l.whl", hash = "sha256:35634369325906bcd01577da4c19e3b9541a15e99f31e91a02d010816b49bfda", size = 403873 },
    { url = "https://files.pythonhosted.org/packages/16/ad/c0c652fa9bba778b4f54980a02962748479dc09632e1fd34e5282cf2556c/rpds_py-0.25.1-cp312-cp312-manylinux_2_17_ppc64le.manylinux2014_ppc64le.whl", hash = "sha256:d4cb2b3ddc16710548801c6fcc0cfcdeeff9dafbc983f77265877793f2660309", size = 525866 },
    { url = "https://files.pythonhosted.org/packages/2a/39/3e1839bc527e6fcf48d5fec4770070f872cdee6c6fbc9b259932f4e88a38/rpds_py-0.25.1-cp312-cp312-manylinux_2_17_s390x.manylinux2014_s390x.whl", hash = "sha256:9ceca1cf097ed77e1a51f1dbc8d174d10cb5931c188a4505ff9f3e119dfe519b", size = 416886 },
    { url = "https://files.pythonhosted.org/packages/7a/95/dd6b91cd4560da41df9d7030a038298a67d24f8ca38e150562644c829c48/rpds_py-0.25.1-cp312-cp312-manylinux_2_17_x86_64.manylinux2014_x86_64.whl", hash = "sha256:2c2cd1a4b0c2b8c5e31ffff50d09f39906fe351389ba143c195566056c13a7ea", size = 390666 },
    { url = "https://files.pythonhosted.org/packages/64/48/1be88a820e7494ce0a15c2d390ccb7c52212370badabf128e6a7bb4cb802/rpds_py-0.25.1-cp312-cp312-manylinux_2_5_i686.manylinux1_i686.whl", hash = "sha256:1de336a4b164c9188cb23f3703adb74a7623ab32d20090d0e9bf499a2203ad65", size = 425109 },
    { url = "https://files.pythonhosted.org/packages/cf/07/3e2a17927ef6d7720b9949ec1b37d1e963b829ad0387f7af18d923d5cfa5/rpds_py-0.25.1-cp312-cp312-musllinux_1_2_aarch64.whl", hash = "sha256:9fca84a15333e925dd59ce01da0ffe2ffe0d6e5d29a9eeba2148916d1824948c", size = 567244 },
    { url = "https://files.pythonhosted.org/packages/d2/e5/76cf010998deccc4f95305d827847e2eae9c568099c06b405cf96384762b/rpds_py-0.25.1-cp312-cp312-musllinux_1_2_i686.whl", hash = "sha256:88ec04afe0c59fa64e2f6ea0dd9657e04fc83e38de90f6de201954b4d4eb59bd", size = 596023 },
    { url = "https://files.pythonhosted.org/packages/52/9a/df55efd84403736ba37a5a6377b70aad0fd1cb469a9109ee8a1e21299a1c/rpds_py-0.25.1-cp312-cp312-musllinux_1_2_x86_64.whl", hash = "sha256:a8bd2f19e312ce3e1d2c635618e8a8d8132892bb746a7cf74780a489f0f6cdcb", size = 561634 },
    { url = "https://files.pythonhosted.org/packages/ab/aa/dc3620dd8db84454aaf9374bd318f1aa02578bba5e567f5bf6b79492aca4/rpds_py-0.25.1-cp312-cp312-win32.whl", hash = "sha256:e5e2f7280d8d0d3ef06f3ec1b4fd598d386cc6f0721e54f09109a8132182fbfe", size = 222713 },
    { url = "https://files.pythonhosted.org/packages/a3/7f/7cef485269a50ed5b4e9bae145f512d2a111ca638ae70cc101f661b4defd/rpds_py-0.25.1-cp312-cp312-win_amd64.whl", hash = "sha256:db58483f71c5db67d643857404da360dce3573031586034b7d59f245144cc192", size = 235280 },
    { url = "https://files.pythonhosted.org/packages/99/f2/c2d64f6564f32af913bf5f3f7ae41c7c263c5ae4c4e8f1a17af8af66cd46/rpds_py-0.25.1-cp312-cp312-win_arm64.whl", hash = "sha256:6d50841c425d16faf3206ddbba44c21aa3310a0cebc3c1cdfc3e3f4f9f6f5728", size = 225399 },
    { url = "https://files.pythonhosted.org/packages/2b/da/323848a2b62abe6a0fec16ebe199dc6889c5d0a332458da8985b2980dffe/rpds_py-0.25.1-cp313-cp313-macosx_10_12_x86_64.whl", hash = "sha256:659d87430a8c8c704d52d094f5ba6fa72ef13b4d385b7e542a08fc240cb4a559", size = 364498 },
    { url = "https://files.pythonhosted.org/packages/1f/b4/4d3820f731c80fd0cd823b3e95b9963fec681ae45ba35b5281a42382c67d/rpds_py-0.25.1-cp313-cp313-macosx_11_0_arm64.whl", hash = "sha256:68f6f060f0bbdfb0245267da014d3a6da9be127fe3e8cc4a68c6f833f8a23bb1", size = 350083 },
    { url = "https://files.pythonhosted.org/packages/d5/b1/3a8ee1c9d480e8493619a437dec685d005f706b69253286f50f498cbdbcf/rpds_py-0.25.1-cp313-cp313-manylinux_2_17_aarch64.manylinux2014_aarch64.whl", hash = "sha256:083a9513a33e0b92cf6e7a6366036c6bb43ea595332c1ab5c8ae329e4bcc0a9c", size = 389023 },
    { url = "https://files.pythonhosted.org/packages/3b/31/17293edcfc934dc62c3bf74a0cb449ecd549531f956b72287203e6880b87/rpds_py-0.25.1-cp313-cp313-manylinux_2_17_armv7l.manylinux2014_armv7l.whl", hash = "sha256:816568614ecb22b18a010c7a12559c19f6fe993526af88e95a76d5a60b8b75fb", size = 403283 },
    { url = "https://files.pythonhosted.org/packages/d1/ca/e0f0bc1a75a8925024f343258c8ecbd8828f8997ea2ac71e02f67b6f5299/rpds_py-0.25.1-cp313-cp313-manylinux_2_17_ppc64le.manylinux2014_ppc64le.whl", hash = "sha256:3c6564c0947a7f52e4792983f8e6cf9bac140438ebf81f527a21d944f2fd0a40", size = 524634 },
    { url = "https://files.pythonhosted.org/packages/3e/03/5d0be919037178fff33a6672ffc0afa04ea1cfcb61afd4119d1b5280ff0f/rpds_py-0.25.1-cp313-cp313-manylinux_2_17_s390x.manylinux2014_s390x.whl", hash = "sha256:5c4a128527fe415d73cf1f70a9a688d06130d5810be69f3b553bf7b45e8acf79", size = 416233 },
    { url = "https://files.pythonhosted.org/packages/05/7c/8abb70f9017a231c6c961a8941403ed6557664c0913e1bf413cbdc039e75/rpds_py-0.25.1-cp313-cp313-manylinux_2_17_x86_64.manylinux2014_x86_64.whl", hash = "sha256:a49e1d7a4978ed554f095430b89ecc23f42014a50ac385eb0c4d163ce213c325", size = 390375 },
    { url = "https://files.pythonhosted.org/packages/7a/ac/a87f339f0e066b9535074a9f403b9313fd3892d4a164d5d5f5875ac9f29f/rpds_py-0.25.1-cp313-cp313-manylinux_2_5_i686.manylinux1_i686.whl", hash = "sha256:d74ec9bc0e2feb81d3f16946b005748119c0f52a153f6db6a29e8cd68636f295", size = 424537 },
    { url = "https://files.pythonhosted.org/packages/1f/8f/8d5c1567eaf8c8afe98a838dd24de5013ce6e8f53a01bd47fe8bb06b5533/rpds_py-0.25.1-cp313-cp313-musllinux_1_2_aarch64.whl", hash = "sha256:3af5b4cc10fa41e5bc64e5c198a1b2d2864337f8fcbb9a67e747e34002ce812b", size = 566425 },
    { url = "https://files.pythonhosted.org/packages/95/33/03016a6be5663b389c8ab0bbbcca68d9e96af14faeff0a04affcb587e776/rpds_py-0.25.1-cp313-cp313-musllinux_1_2_i686.whl", hash = "sha256:79dc317a5f1c51fd9c6a0c4f48209c6b8526d0524a6904fc1076476e79b00f98", size = 595197 },
    { url = "https://files.pythonhosted.org/packages/33/8d/da9f4d3e208c82fda311bff0cf0a19579afceb77cf456e46c559a1c075ba/rpds_py-0.25.1-cp313-cp313-musllinux_1_2_x86_64.whl", hash = "sha256:1521031351865e0181bc585147624d66b3b00a84109b57fcb7a779c3ec3772cd", size = 561244 },
    { url = "https://files.pythonhosted.org/packages/e2/b3/39d5dcf7c5f742ecd6dbc88f6f84ae54184b92f5f387a4053be2107b17f1/rpds_py-0.25.1-cp313-cp313-win32.whl", hash = "sha256:5d473be2b13600b93a5675d78f59e63b51b1ba2d0476893415dfbb5477e65b31", size = 222254 },
    { url = "https://files.pythonhosted.org/packages/5f/19/2d6772c8eeb8302c5f834e6d0dfd83935a884e7c5ce16340c7eaf89ce925/rpds_py-0.25.1-cp313-cp313-win_amd64.whl", hash = "sha256:a7b74e92a3b212390bdce1d93da9f6488c3878c1d434c5e751cbc202c5e09500", size = 234741 },
    { url = "https://files.pythonhosted.org/packages/5b/5a/145ada26cfaf86018d0eb304fe55eafdd4f0b6b84530246bb4a7c4fb5c4b/rpds_py-0.25.1-cp313-cp313-win_arm64.whl", hash = "sha256:dd326a81afe332ede08eb39ab75b301d5676802cdffd3a8f287a5f0b694dc3f5", size = 224830 },
    { url = "https://files.pythonhosted.org/packages/4b/ca/d435844829c384fd2c22754ff65889c5c556a675d2ed9eb0e148435c6690/rpds_py-0.25.1-cp313-cp313t-macosx_10_12_x86_64.whl", hash = "sha256:a58d1ed49a94d4183483a3ce0af22f20318d4a1434acee255d683ad90bf78129", size = 359668 },
    { url = "https://files.pythonhosted.org/packages/1f/01/b056f21db3a09f89410d493d2f6614d87bb162499f98b649d1dbd2a81988/rpds_py-0.25.1-cp313-cp313t-macosx_11_0_arm64.whl", hash = "sha256:f251bf23deb8332823aef1da169d5d89fa84c89f67bdfb566c49dea1fccfd50d", size = 345649 },
    { url = "https://files.pythonhosted.org/packages/e0/0f/e0d00dc991e3d40e03ca36383b44995126c36b3eafa0ccbbd19664709c88/rpds_py-0.25.1-cp313-cp313t-manylinux_2_17_aarch64.manylinux2014_aarch64.whl", hash = "sha256:8dbd586bfa270c1103ece2109314dd423df1fa3d9719928b5d09e4840cec0d72", size = 384776 },
    { url = "https://files.pythonhosted.org/packages/9f/a2/59374837f105f2ca79bde3c3cd1065b2f8c01678900924949f6392eab66d/rpds_py-0.25.1-cp313-cp313t-manylinux_2_17_armv7l.manylinux2014_armv7l.whl", hash = "sha256:6d273f136e912aa101a9274c3145dcbddbe4bac560e77e6d5b3c9f6e0ed06d34", size = 395131 },
    { url = "https://files.pythonhosted.org/packages/9c/dc/48e8d84887627a0fe0bac53f0b4631e90976fd5d35fff8be66b8e4f3916b/rpds_py-0.25.1-cp313-cp313t-manylinux_2_17_ppc64le.manylinux2014_ppc64le.whl", hash = "sha256:666fa7b1bd0a3810a7f18f6d3a25ccd8866291fbbc3c9b912b917a6715874bb9", size = 520942 },
    { url = "https://files.pythonhosted.org/packages/7c/f5/ee056966aeae401913d37befeeab57a4a43a4f00099e0a20297f17b8f00c/rpds_py-0.25.1-cp313-cp313t-manylinux_2_17_s390x.manylinux2014_s390x.whl", hash = "sha256:921954d7fbf3fccc7de8f717799304b14b6d9a45bbeec5a8d7408ccbf531faf5", size = 411330 },
    { url = "https://files.pythonhosted.org/packages/ab/74/b2cffb46a097cefe5d17f94ede7a174184b9d158a0aeb195f39f2c0361e8/rpds_py-0.25.1-cp313-cp313t-manylinux_2_17_x86_64.manylinux2014_x86_64.whl", hash = "sha256:f3d86373ff19ca0441ebeb696ef64cb58b8b5cbacffcda5a0ec2f3911732a194", size = 387339 },
    { url = "https://files.pythonhosted.org/packages/7f/9a/0ff0b375dcb5161c2b7054e7d0b7575f1680127505945f5cabaac890bc07/rpds_py-0.25.1-cp313-cp313t-manylinux_2_5_i686.manylinux1_i686.whl", hash = "sha256:c8980cde3bb8575e7c956a530f2c217c1d6aac453474bf3ea0f9c89868b531b6", size = 418077 },
    { url = "https://files.pythonhosted.org/packages/0d/a1/fda629bf20d6b698ae84c7c840cfb0e9e4200f664fc96e1f456f00e4ad6e/rpds_py-0.25.1-cp313-cp313t-musllinux_1_2_aarch64.whl", hash = "sha256:8eb8c84ecea987a2523e057c0d950bcb3f789696c0499290b8d7b3107a719d78", size = 562441 },
    { url = "https://files.pythonhosted.org/packages/20/15/ce4b5257f654132f326f4acd87268e1006cc071e2c59794c5bdf4bebbb51/rpds_py-0.25.1-cp313-cp313t-musllinux_1_2_i686.whl", hash = "sha256:e43a005671a9ed5a650f3bc39e4dbccd6d4326b24fb5ea8be5f3a43a6f576c72", size = 590750 },
    { url = "https://files.pythonhosted.org/packages/fb/ab/e04bf58a8d375aeedb5268edcc835c6a660ebf79d4384d8e0889439448b0/rpds_py-0.25.1-cp313-cp313t-musllinux_1_2_x86_64.whl", hash = "sha256:58f77c60956501a4a627749a6dcb78dac522f249dd96b5c9f1c6af29bfacfb66", size = 558891 },
    { url = "https://files.pythonhosted.org/packages/90/82/cb8c6028a6ef6cd2b7991e2e4ced01c854b6236ecf51e81b64b569c43d73/rpds_py-0.25.1-cp313-cp313t-win32.whl", hash = "sha256:2cb9e5b5e26fc02c8a4345048cd9998c2aca7c2712bd1b36da0c72ee969a3523", size = 218718 },
    { url = "https://files.pythonhosted.org/packages/b6/97/5a4b59697111c89477d20ba8a44df9ca16b41e737fa569d5ae8bff99e650/rpds_py-0.25.1-cp313-cp313t-win_amd64.whl", hash = "sha256:401ca1c4a20cc0510d3435d89c069fe0a9ae2ee6495135ac46bdd49ec0495763", size = 232218 },
    { url = "https://files.pythonhosted.org/packages/49/74/48f3df0715a585cbf5d34919c9c757a4c92c1a9eba059f2d334e72471f70/rpds_py-0.25.1-pp311-pypy311_pp73-macosx_10_12_x86_64.whl", hash = "sha256:ee86d81551ec68a5c25373c5643d343150cc54672b5e9a0cafc93c1870a53954", size = 374208 },
    { url = "https://files.pythonhosted.org/packages/55/b0/9b01bb11ce01ec03d05e627249cc2c06039d6aa24ea5a22a39c312167c10/rpds_py-0.25.1-pp311-pypy311_pp73-macosx_11_0_arm64.whl", hash = "sha256:89c24300cd4a8e4a51e55c31a8ff3918e6651b241ee8876a42cc2b2a078533ba", size = 359262 },
    { url = "https://files.pythonhosted.org/packages/a9/eb/5395621618f723ebd5116c53282052943a726dba111b49cd2071f785b665/rpds_py-0.25.1-pp311-pypy311_pp73-manylinux_2_17_aarch64.manylinux2014_aarch64.whl", hash = "sha256:771c16060ff4e79584dc48902a91ba79fd93eade3aa3a12d6d2a4aadaf7d542b", size = 387366 },
    { url = "https://files.pythonhosted.org/packages/68/73/3d51442bdb246db619d75039a50ea1cf8b5b4ee250c3e5cd5c3af5981cd4/rpds_py-0.25.1-pp311-pypy311_pp73-manylinux_2_17_armv7l.manylinux2014_armv7l.whl", hash = "sha256:785ffacd0ee61c3e60bdfde93baa6d7c10d86f15655bd706c89da08068dc5038", size = 400759 },
    { url = "https://files.pythonhosted.org/packages/b7/4c/3a32d5955d7e6cb117314597bc0f2224efc798428318b13073efe306512a/rpds_py-0.25.1-pp311-pypy311_pp73-manylinux_2_17_ppc64le.manylinux2014_ppc64le.whl", hash = "sha256:2a40046a529cc15cef88ac5ab589f83f739e2d332cb4d7399072242400ed68c9", size = 523128 },
    { url = "https://files.pythonhosted.org/packages/be/95/1ffccd3b0bb901ae60b1dd4b1be2ab98bb4eb834cd9b15199888f5702f7b/rpds_py-0.25.1-pp311-pypy311_pp73-manylinux_2_17_s390x.manylinux2014_s390x.whl", hash = "sha256:85fc223d9c76cabe5d0bff82214459189720dc135db45f9f66aa7cffbf9ff6c1", size = 411597 },
    { url = "https://files.pythonhosted.org/packages/ef/6d/6e6cd310180689db8b0d2de7f7d1eabf3fb013f239e156ae0d5a1a85c27f/rpds_py-0.25.1-pp311-pypy311_pp73-manylinux_2_17_x86_64.manylinux2014_x86_64.whl", hash = "sha256:b0be9965f93c222fb9b4cc254235b3b2b215796c03ef5ee64f995b1b69af0762", size = 388053 },
    { url = "https://files.pythonhosted.org/packages/4a/87/ec4186b1fe6365ced6fa470960e68fc7804bafbe7c0cf5a36237aa240efa/rpds_py-0.25.1-pp311-pypy311_pp73-manylinux_2_5_i686.manylinux1_i686.whl", hash = "sha256:8378fa4a940f3fb509c081e06cb7f7f2adae8cf46ef258b0e0ed7519facd573e", size = 421821 },
    { url = "https://files.pythonhosted.org/packages/7a/60/84f821f6bf4e0e710acc5039d91f8f594fae0d93fc368704920d8971680d/rpds_py-0.25.1-pp311-pypy311_pp73-musllinux_1_2_aarch64.whl", hash = "sha256:33358883a4490287e67a2c391dfaea4d9359860281db3292b6886bf0be3d8692", size = 564534 },
    { url = "https://files.pythonhosted.org/packages/41/3a/bc654eb15d3b38f9330fe0f545016ba154d89cdabc6177b0295910cd0ebe/rpds_py-0.25.1-pp311-pypy311_pp73-musllinux_1_2_i686.whl", hash = "sha256:1d1fadd539298e70cac2f2cb36f5b8a65f742b9b9f1014dd4ea1f7785e2470bf", size = 592674 },
    { url = "https://files.pythonhosted.org/packages/2e/ba/31239736f29e4dfc7a58a45955c5db852864c306131fd6320aea214d5437/rpds_py-0.25.1-pp311-pypy311_pp73-musllinux_1_2_x86_64.whl", hash = "sha256:9a46c2fb2545e21181445515960006e85d22025bd2fe6db23e76daec6eb689fe", size = 558781 },
]

[[package]]
name = "six"
version = "1.17.0"
source = { registry = "https://pypi.org/simple" }
sdist = { url = "https://files.pythonhosted.org/packages/94/e7/b2c673351809dca68a0e064b6af791aa332cf192da575fd474ed7d6f16a2/six-1.17.0.tar.gz", hash = "sha256:ff70335d468e7eb6ec65b95b99d3a2836546063f63acc5171de367e834932a81", size = 34031 }
wheels = [
    { url = "https://files.pythonhosted.org/packages/b7/ce/149a00dd41f10bc29e5921b496af8b574d8413afcd5e30dfa0ed46c2cc5e/six-1.17.0-py2.py3-none-any.whl", hash = "sha256:4721f391ed90541fddacab5acf947aa0d3dc7d27b2e1e8eda2be8970586c3274", size = 11050 },
]

[[package]]
name = "sniffio"
version = "1.3.1"
source = { registry = "https://pypi.org/simple" }
sdist = { url = "https://files.pythonhosted.org/packages/a2/87/a6771e1546d97e7e041b6ae58d80074f81b7d5121207425c964ddf5cfdbd/sniffio-1.3.1.tar.gz", hash = "sha256:f4324edc670a0f49750a81b895f35c3adb843cca46f0530f79fc1babb23789dc", size = 20372 }
wheels = [
    { url = "https://files.pythonhosted.org/packages/e9/44/75a9c9421471a6c4805dbf2356f7c181a29c1879239abab1ea2cc8f38b40/sniffio-1.3.1-py3-none-any.whl", hash = "sha256:2f6da418d1f1e0fddd844478f41680e794e6051915791a034ff65e5f100525a2", size = 10235 },
]

[[package]]
name = "sortedcontainers"
version = "2.4.0"
source = { registry = "https://pypi.org/simple" }
sdist = { url = "https://files.pythonhosted.org/packages/e8/c4/ba2f8066cceb6f23394729afe52f3bf7adec04bf9ed2c820b39e19299111/sortedcontainers-2.4.0.tar.gz", hash = "sha256:25caa5a06cc30b6b83d11423433f65d1f9d76c4c6a0c90e3379eaa43b9bfdb88", size = 30594 }
wheels = [
    { url = "https://files.pythonhosted.org/packages/32/46/9cb0e58b2deb7f82b84065f37f3bffeb12413f947f9388e4cac22c4621ce/sortedcontainers-2.4.0-py2.py3-none-any.whl", hash = "sha256:a163dcaede0f1c021485e957a39245190e74249897e2ae4b2aa38595db237ee0", size = 29575 },
]

[[package]]
name = "stack-data"
version = "0.6.3"
source = { registry = "https://pypi.org/simple" }
dependencies = [
    { name = "asttokens" },
    { name = "executing" },
    { name = "pure-eval" },
]
sdist = { url = "https://files.pythonhosted.org/packages/28/e3/55dcc2cfbc3ca9c29519eb6884dd1415ecb53b0e934862d3559ddcb7e20b/stack_data-0.6.3.tar.gz", hash = "sha256:836a778de4fec4dcd1dcd89ed8abff8a221f58308462e1c4aa2a3cf30148f0b9", size = 44707 }
wheels = [
    { url = "https://files.pythonhosted.org/packages/f1/7b/ce1eafaf1a76852e2ec9b22edecf1daa58175c090266e9f6c64afcd81d91/stack_data-0.6.3-py3-none-any.whl", hash = "sha256:d5558e0c25a4cb0853cddad3d77da9891a08cb85dd9f9f91b9f8cd66e511e695", size = 24521 },
]

[[package]]
name = "tenacity"
version = "9.1.2"
source = { registry = "https://pypi.org/simple" }
sdist = { url = "https://files.pythonhosted.org/packages/0a/d4/2b0cd0fe285e14b36db076e78c93766ff1d529d70408bd1d2a5a84f1d929/tenacity-9.1.2.tar.gz", hash = "sha256:1169d376c297e7de388d18b4481760d478b0e99a777cad3a9c86e556f4b697cb", size = 48036 }
wheels = [
    { url = "https://files.pythonhosted.org/packages/e5/30/643397144bfbfec6f6ef821f36f33e57d35946c44a2352d3c9f0ae847619/tenacity-9.1.2-py3-none-any.whl", hash = "sha256:f77bf36710d8b73a50b2dd155c97b870017ad21afe6ab300326b0371b3b05138", size = 28248 },
]

[[package]]
name = "tiktoken"
version = "0.9.0"
source = { registry = "https://pypi.org/simple" }
dependencies = [
    { name = "regex" },
    { name = "requests" },
]
sdist = { url = "https://files.pythonhosted.org/packages/ea/cf/756fedf6981e82897f2d570dd25fa597eb3f4459068ae0572d7e888cfd6f/tiktoken-0.9.0.tar.gz", hash = "sha256:d02a5ca6a938e0490e1ff957bc48c8b078c88cb83977be1625b1fd8aac792c5d", size = 35991 }
wheels = [
    { url = "https://files.pythonhosted.org/packages/4d/ae/4613a59a2a48e761c5161237fc850eb470b4bb93696db89da51b79a871f1/tiktoken-0.9.0-cp311-cp311-macosx_10_12_x86_64.whl", hash = "sha256:f32cc56168eac4851109e9b5d327637f15fd662aa30dd79f964b7c39fbadd26e", size = 1065987 },
    { url = "https://files.pythonhosted.org/packages/3f/86/55d9d1f5b5a7e1164d0f1538a85529b5fcba2b105f92db3622e5d7de6522/tiktoken-0.9.0-cp311-cp311-macosx_11_0_arm64.whl", hash = "sha256:45556bc41241e5294063508caf901bf92ba52d8ef9222023f83d2483a3055348", size = 1009155 },
    { url = "https://files.pythonhosted.org/packages/03/58/01fb6240df083b7c1916d1dcb024e2b761213c95d576e9f780dfb5625a76/tiktoken-0.9.0-cp311-cp311-manylinux_2_17_aarch64.manylinux2014_aarch64.whl", hash = "sha256:03935988a91d6d3216e2ec7c645afbb3d870b37bcb67ada1943ec48678e7ee33", size = 1142898 },
    { url = "https://files.pythonhosted.org/packages/b1/73/41591c525680cd460a6becf56c9b17468d3711b1df242c53d2c7b2183d16/tiktoken-0.9.0-cp311-cp311-manylinux_2_17_x86_64.manylinux2014_x86_64.whl", hash = "sha256:8b3d80aad8d2c6b9238fc1a5524542087c52b860b10cbf952429ffb714bc1136", size = 1197535 },
    { url = "https://files.pythonhosted.org/packages/7d/7c/1069f25521c8f01a1a182f362e5c8e0337907fae91b368b7da9c3e39b810/tiktoken-0.9.0-cp311-cp311-musllinux_1_2_x86_64.whl", hash = "sha256:b2a21133be05dc116b1d0372af051cd2c6aa1d2188250c9b553f9fa49301b336", size = 1259548 },
    { url = "https://files.pythonhosted.org/packages/6f/07/c67ad1724b8e14e2b4c8cca04b15da158733ac60136879131db05dda7c30/tiktoken-0.9.0-cp311-cp311-win_amd64.whl", hash = "sha256:11a20e67fdf58b0e2dea7b8654a288e481bb4fc0289d3ad21291f8d0849915fb", size = 893895 },
    { url = "https://files.pythonhosted.org/packages/cf/e5/21ff33ecfa2101c1bb0f9b6df750553bd873b7fb532ce2cb276ff40b197f/tiktoken-0.9.0-cp312-cp312-macosx_10_13_x86_64.whl", hash = "sha256:e88f121c1c22b726649ce67c089b90ddda8b9662545a8aeb03cfef15967ddd03", size = 1065073 },
    { url = "https://files.pythonhosted.org/packages/8e/03/a95e7b4863ee9ceec1c55983e4cc9558bcfd8f4f80e19c4f8a99642f697d/tiktoken-0.9.0-cp312-cp312-macosx_11_0_arm64.whl", hash = "sha256:a6600660f2f72369acb13a57fb3e212434ed38b045fd8cc6cdd74947b4b5d210", size = 1008075 },
    { url = "https://files.pythonhosted.org/packages/40/10/1305bb02a561595088235a513ec73e50b32e74364fef4de519da69bc8010/tiktoken-0.9.0-cp312-cp312-manylinux_2_17_aarch64.manylinux2014_aarch64.whl", hash = "sha256:95e811743b5dfa74f4b227927ed86cbc57cad4df859cb3b643be797914e41794", size = 1140754 },
    { url = "https://files.pythonhosted.org/packages/1b/40/da42522018ca496432ffd02793c3a72a739ac04c3794a4914570c9bb2925/tiktoken-0.9.0-cp312-cp312-manylinux_2_17_x86_64.manylinux2014_x86_64.whl", hash = "sha256:99376e1370d59bcf6935c933cb9ba64adc29033b7e73f5f7569f3aad86552b22", size = 1196678 },
    { url = "https://files.pythonhosted.org/packages/5c/41/1e59dddaae270ba20187ceb8aa52c75b24ffc09f547233991d5fd822838b/tiktoken-0.9.0-cp312-cp312-musllinux_1_2_x86_64.whl", hash = "sha256:badb947c32739fb6ddde173e14885fb3de4d32ab9d8c591cbd013c22b4c31dd2", size = 1259283 },
    { url = "https://files.pythonhosted.org/packages/5b/64/b16003419a1d7728d0d8c0d56a4c24325e7b10a21a9dd1fc0f7115c02f0a/tiktoken-0.9.0-cp312-cp312-win_amd64.whl", hash = "sha256:5a62d7a25225bafed786a524c1b9f0910a1128f4232615bf3f8257a73aaa3b16", size = 894897 },
    { url = "https://files.pythonhosted.org/packages/7a/11/09d936d37f49f4f494ffe660af44acd2d99eb2429d60a57c71318af214e0/tiktoken-0.9.0-cp313-cp313-macosx_10_13_x86_64.whl", hash = "sha256:2b0e8e05a26eda1249e824156d537015480af7ae222ccb798e5234ae0285dbdb", size = 1064919 },
    { url = "https://files.pythonhosted.org/packages/80/0e/f38ba35713edb8d4197ae602e80837d574244ced7fb1b6070b31c29816e0/tiktoken-0.9.0-cp313-cp313-macosx_11_0_arm64.whl", hash = "sha256:27d457f096f87685195eea0165a1807fae87b97b2161fe8c9b1df5bd74ca6f63", size = 1007877 },
    { url = "https://files.pythonhosted.org/packages/fe/82/9197f77421e2a01373e27a79dd36efdd99e6b4115746ecc553318ecafbf0/tiktoken-0.9.0-cp313-cp313-manylinux_2_17_aarch64.manylinux2014_aarch64.whl", hash = "sha256:2cf8ded49cddf825390e36dd1ad35cd49589e8161fdcb52aa25f0583e90a3e01", size = 1140095 },
    { url = "https://files.pythonhosted.org/packages/f2/bb/4513da71cac187383541facd0291c4572b03ec23c561de5811781bbd988f/tiktoken-0.9.0-cp313-cp313-manylinux_2_17_x86_64.manylinux2014_x86_64.whl", hash = "sha256:cc156cb314119a8bb9748257a2eaebd5cc0753b6cb491d26694ed42fc7cb3139", size = 1195649 },
    { url = "https://files.pythonhosted.org/packages/fa/5c/74e4c137530dd8504e97e3a41729b1103a4ac29036cbfd3250b11fd29451/tiktoken-0.9.0-cp313-cp313-musllinux_1_2_x86_64.whl", hash = "sha256:cd69372e8c9dd761f0ab873112aba55a0e3e506332dd9f7522ca466e817b1b7a", size = 1258465 },
    { url = "https://files.pythonhosted.org/packages/de/a8/8f499c179ec900783ffe133e9aab10044481679bb9aad78436d239eee716/tiktoken-0.9.0-cp313-cp313-win_amd64.whl", hash = "sha256:5ea0edb6f83dc56d794723286215918c1cde03712cbbafa0348b33448faf5b95", size = 894669 },
]

[[package]]
name = "tokenizers"
version = "0.21.1"
source = { registry = "https://pypi.org/simple" }
dependencies = [
    { name = "huggingface-hub" },
]
sdist = { url = "https://files.pythonhosted.org/packages/92/76/5ac0c97f1117b91b7eb7323dcd61af80d72f790b4df71249a7850c195f30/tokenizers-0.21.1.tar.gz", hash = "sha256:a1bb04dc5b448985f86ecd4b05407f5a8d97cb2c0532199b2a302a604a0165ab", size = 343256 }
wheels = [
    { url = "https://files.pythonhosted.org/packages/a5/1f/328aee25f9115bf04262e8b4e5a2050b7b7cf44b59c74e982db7270c7f30/tokenizers-0.21.1-cp39-abi3-macosx_10_12_x86_64.whl", hash = "sha256:e78e413e9e668ad790a29456e677d9d3aa50a9ad311a40905d6861ba7692cf41", size = 2780767 },
    { url = "https://files.pythonhosted.org/packages/ae/1a/4526797f3719b0287853f12c5ad563a9be09d446c44ac784cdd7c50f76ab/tokenizers-0.21.1-cp39-abi3-macosx_11_0_arm64.whl", hash = "sha256:cd51cd0a91ecc801633829fcd1fda9cf8682ed3477c6243b9a095539de4aecf3", size = 2650555 },
    { url = "https://files.pythonhosted.org/packages/4d/7a/a209b29f971a9fdc1da86f917fe4524564924db50d13f0724feed37b2a4d/tokenizers-0.21.1-cp39-abi3-manylinux_2_17_aarch64.manylinux2014_aarch64.whl", hash = "sha256:28da6b72d4fb14ee200a1bd386ff74ade8992d7f725f2bde2c495a9a98cf4d9f", size = 2937541 },
    { url = "https://files.pythonhosted.org/packages/3c/1e/b788b50ffc6191e0b1fc2b0d49df8cff16fe415302e5ceb89f619d12c5bc/tokenizers-0.21.1-cp39-abi3-manylinux_2_17_armv7l.manylinux2014_armv7l.whl", hash = "sha256:34d8cfde551c9916cb92014e040806122295a6800914bab5865deb85623931cf", size = 2819058 },
    { url = "https://files.pythonhosted.org/packages/36/aa/3626dfa09a0ecc5b57a8c58eeaeb7dd7ca9a37ad9dd681edab5acd55764c/tokenizers-0.21.1-cp39-abi3-manylinux_2_17_i686.manylinux2014_i686.whl", hash = "sha256:aaa852d23e125b73d283c98f007e06d4595732104b65402f46e8ef24b588d9f8", size = 3133278 },
    { url = "https://files.pythonhosted.org/packages/a4/4d/8fbc203838b3d26269f944a89459d94c858f5b3f9a9b6ee9728cdcf69161/tokenizers-0.21.1-cp39-abi3-manylinux_2_17_ppc64le.manylinux2014_ppc64le.whl", hash = "sha256:a21a15d5c8e603331b8a59548bbe113564136dc0f5ad8306dd5033459a226da0", size = 3144253 },
    { url = "https://files.pythonhosted.org/packages/d8/1b/2bd062adeb7c7511b847b32e356024980c0ffcf35f28947792c2d8ad2288/tokenizers-0.21.1-cp39-abi3-manylinux_2_17_s390x.manylinux2014_s390x.whl", hash = "sha256:2fdbd4c067c60a0ac7eca14b6bd18a5bebace54eb757c706b47ea93204f7a37c", size = 3398225 },
    { url = "https://files.pythonhosted.org/packages/8a/63/38be071b0c8e06840bc6046991636bcb30c27f6bb1e670f4f4bc87cf49cc/tokenizers-0.21.1-cp39-abi3-manylinux_2_17_x86_64.manylinux2014_x86_64.whl", hash = "sha256:2dd9a0061e403546f7377df940e866c3e678d7d4e9643d0461ea442b4f89e61a", size = 3038874 },
    { url = "https://files.pythonhosted.org/packages/ec/83/afa94193c09246417c23a3c75a8a0a96bf44ab5630a3015538d0c316dd4b/tokenizers-0.21.1-cp39-abi3-musllinux_1_2_aarch64.whl", hash = "sha256:db9484aeb2e200c43b915a1a0150ea885e35f357a5a8fabf7373af333dcc8dbf", size = 9014448 },
    { url = "https://files.pythonhosted.org/packages/ae/b3/0e1a37d4f84c0f014d43701c11eb8072704f6efe8d8fc2dcdb79c47d76de/tokenizers-0.21.1-cp39-abi3-musllinux_1_2_armv7l.whl", hash = "sha256:ed248ab5279e601a30a4d67bdb897ecbe955a50f1e7bb62bd99f07dd11c2f5b6", size = 8937877 },
    { url = "https://files.pythonhosted.org/packages/ac/33/ff08f50e6d615eb180a4a328c65907feb6ded0b8f990ec923969759dc379/tokenizers-0.21.1-cp39-abi3-musllinux_1_2_i686.whl", hash = "sha256:9ac78b12e541d4ce67b4dfd970e44c060a2147b9b2a21f509566d556a509c67d", size = 9186645 },
    { url = "https://files.pythonhosted.org/packages/5f/aa/8ae85f69a9f6012c6f8011c6f4aa1c96154c816e9eea2e1b758601157833/tokenizers-0.21.1-cp39-abi3-musllinux_1_2_x86_64.whl", hash = "sha256:e5a69c1a4496b81a5ee5d2c1f3f7fbdf95e90a0196101b0ee89ed9956b8a168f", size = 9384380 },
    { url = "https://files.pythonhosted.org/packages/e8/5b/a5d98c89f747455e8b7a9504910c865d5e51da55e825a7ae641fb5ff0a58/tokenizers-0.21.1-cp39-abi3-win32.whl", hash = "sha256:1039a3a5734944e09de1d48761ade94e00d0fa760c0e0551151d4dd851ba63e3", size = 2239506 },
    { url = "https://files.pythonhosted.org/packages/e6/b6/072a8e053ae600dcc2ac0da81a23548e3b523301a442a6ca900e92ac35be/tokenizers-0.21.1-cp39-abi3-win_amd64.whl", hash = "sha256:0f0dcbcc9f6e13e675a66d7a5f2f225a736745ce484c1a4e07476a89ccdad382", size = 2435481 },
]

[[package]]
name = "toml"
version = "0.10.2"
source = { registry = "https://pypi.org/simple" }
sdist = { url = "https://files.pythonhosted.org/packages/be/ba/1f744cdc819428fc6b5084ec34d9b30660f6f9daaf70eead706e3203ec3c/toml-0.10.2.tar.gz", hash = "sha256:b3bda1d108d5dd99f4a20d24d9c348e91c4db7ab1b749200bded2f839ccbe68f", size = 22253 }
wheels = [
    { url = "https://files.pythonhosted.org/packages/44/6f/7120676b6d73228c96e17f1f794d8ab046fc910d781c8d151120c3f1569e/toml-0.10.2-py2.py3-none-any.whl", hash = "sha256:806143ae5bfb6a3c6e736a764057db0e6a0e05e338b5630894a5f779cabb4f9b", size = 16588 },
]

[[package]]
name = "tomlkit"
version = "0.13.3"
source = { registry = "https://pypi.org/simple" }
sdist = { url = "https://files.pythonhosted.org/packages/cc/18/0bbf3884e9eaa38819ebe46a7bd25dcd56b67434402b66a58c4b8e552575/tomlkit-0.13.3.tar.gz", hash = "sha256:430cf247ee57df2b94ee3fbe588e71d362a941ebb545dec29b53961d61add2a1", size = 185207 }
wheels = [
    { url = "https://files.pythonhosted.org/packages/bd/75/8539d011f6be8e29f339c42e633aae3cb73bffa95dd0f9adec09b9c58e85/tomlkit-0.13.3-py3-none-any.whl", hash = "sha256:c89c649d79ee40629a9fda55f8ace8c6a1b42deb912b2a8fd8d942ddadb606b0", size = 38901 },
]

[[package]]
name = "tornado"
version = "6.5.1"
source = { registry = "https://pypi.org/simple" }
sdist = { url = "https://files.pythonhosted.org/packages/51/89/c72771c81d25d53fe33e3dca61c233b665b2780f21820ba6fd2c6793c12b/tornado-6.5.1.tar.gz", hash = "sha256:84ceece391e8eb9b2b95578db65e920d2a61070260594819589609ba9bc6308c", size = 509934 }
wheels = [
    { url = "https://files.pythonhosted.org/packages/77/89/f4532dee6843c9e0ebc4e28d4be04c67f54f60813e4bf73d595fe7567452/tornado-6.5.1-cp39-abi3-macosx_10_9_universal2.whl", hash = "sha256:d50065ba7fd11d3bd41bcad0825227cc9a95154bad83239357094c36708001f7", size = 441948 },
    { url = "https://files.pythonhosted.org/packages/15/9a/557406b62cffa395d18772e0cdcf03bed2fff03b374677348eef9f6a3792/tornado-6.5.1-cp39-abi3-macosx_10_9_x86_64.whl", hash = "sha256:9e9ca370f717997cb85606d074b0e5b247282cf5e2e1611568b8821afe0342d6", size = 440112 },
    { url = "https://files.pythonhosted.org/packages/55/82/7721b7319013a3cf881f4dffa4f60ceff07b31b394e459984e7a36dc99ec/tornado-6.5.1-cp39-abi3-manylinux_2_17_aarch64.manylinux2014_aarch64.whl", hash = "sha256:b77e9dfa7ed69754a54c89d82ef746398be82f749df69c4d3abe75c4d1ff4888", size = 443672 },
    { url = "https://files.pythonhosted.org/packages/7d/42/d11c4376e7d101171b94e03cef0cbce43e823ed6567ceda571f54cf6e3ce/tornado-6.5.1-cp39-abi3-manylinux_2_5_i686.manylinux1_i686.manylinux_2_17_i686.manylinux2014_i686.whl", hash = "sha256:253b76040ee3bab8bcf7ba9feb136436a3787208717a1fb9f2c16b744fba7331", size = 443019 },
    { url = "https://files.pythonhosted.org/packages/7d/f7/0c48ba992d875521ac761e6e04b0a1750f8150ae42ea26df1852d6a98942/tornado-6.5.1-cp39-abi3-manylinux_2_5_x86_64.manylinux1_x86_64.manylinux_2_17_x86_64.manylinux2014_x86_64.whl", hash = "sha256:308473f4cc5a76227157cdf904de33ac268af770b2c5f05ca6c1161d82fdd95e", size = 443252 },
    { url = "https://files.pythonhosted.org/packages/89/46/d8d7413d11987e316df4ad42e16023cd62666a3c0dfa1518ffa30b8df06c/tornado-6.5.1-cp39-abi3-musllinux_1_2_aarch64.whl", hash = "sha256:caec6314ce8a81cf69bd89909f4b633b9f523834dc1a352021775d45e51d9401", size = 443930 },
    { url = "https://files.pythonhosted.org/packages/78/b2/f8049221c96a06df89bed68260e8ca94beca5ea532ffc63b1175ad31f9cc/tornado-6.5.1-cp39-abi3-musllinux_1_2_i686.whl", hash = "sha256:13ce6e3396c24e2808774741331638ee6c2f50b114b97a55c5b442df65fd9692", size = 443351 },
    { url = "https://files.pythonhosted.org/packages/76/ff/6a0079e65b326cc222a54720a748e04a4db246870c4da54ece4577bfa702/tornado-6.5.1-cp39-abi3-musllinux_1_2_x86_64.whl", hash = "sha256:5cae6145f4cdf5ab24744526cc0f55a17d76f02c98f4cff9daa08ae9a217448a", size = 443328 },
    { url = "https://files.pythonhosted.org/packages/49/18/e3f902a1d21f14035b5bc6246a8c0f51e0eef562ace3a2cea403c1fb7021/tornado-6.5.1-cp39-abi3-win32.whl", hash = "sha256:e0a36e1bc684dca10b1aa75a31df8bdfed656831489bc1e6a6ebed05dc1ec365", size = 444396 },
    { url = "https://files.pythonhosted.org/packages/7b/09/6526e32bf1049ee7de3bebba81572673b19a2a8541f795d887e92af1a8bc/tornado-6.5.1-cp39-abi3-win_amd64.whl", hash = "sha256:908e7d64567cecd4c2b458075589a775063453aeb1d2a1853eedb806922f568b", size = 444840 },
    { url = "https://files.pythonhosted.org/packages/55/a7/535c44c7bea4578e48281d83c615219f3ab19e6abc67625ef637c73987be/tornado-6.5.1-cp39-abi3-win_arm64.whl", hash = "sha256:02420a0eb7bf617257b9935e2b754d1b63897525d8a289c9d65690d580b4dcf7", size = 443596 },
]

[[package]]
name = "tqdm"
version = "4.67.1"
source = { registry = "https://pypi.org/simple" }
dependencies = [
    { name = "colorama", marker = "sys_platform == 'win32'" },
]
sdist = { url = "https://files.pythonhosted.org/packages/a8/4b/29b4ef32e036bb34e4ab51796dd745cdba7ed47ad142a9f4a1eb8e0c744d/tqdm-4.67.1.tar.gz", hash = "sha256:f8aef9c52c08c13a65f30ea34f4e5aac3fd1a34959879d7e59e63027286627f2", size = 169737 }
wheels = [
    { url = "https://files.pythonhosted.org/packages/d0/30/dc54f88dd4a2b5dc8a0279bdd7270e735851848b762aeb1c1184ed1f6b14/tqdm-4.67.1-py3-none-any.whl", hash = "sha256:26445eca388f82e72884e0d580d5464cd801a3ea01e63e5601bdff9ba6a48de2", size = 78540 },
]

[[package]]
name = "traitlets"
version = "5.14.3"
source = { registry = "https://pypi.org/simple" }
sdist = { url = "https://files.pythonhosted.org/packages/eb/79/72064e6a701c2183016abbbfedaba506d81e30e232a68c9f0d6f6fcd1574/traitlets-5.14.3.tar.gz", hash = "sha256:9ed0579d3502c94b4b3732ac120375cda96f923114522847de4b3bb98b96b6b7", size = 161621 }
wheels = [
    { url = "https://files.pythonhosted.org/packages/00/c0/8f5d070730d7836adc9c9b6408dec68c6ced86b304a9b26a14df072a6e8c/traitlets-5.14.3-py3-none-any.whl", hash = "sha256:b74e89e397b1ed28cc831db7aea759ba6640cb3de13090ca145426688ff1ac4f", size = 85359 },
]

[[package]]
name = "typing-extensions"
version = "4.14.0"
source = { registry = "https://pypi.org/simple" }
sdist = { url = "https://files.pythonhosted.org/packages/d1/bc/51647cd02527e87d05cb083ccc402f93e441606ff1f01739a62c8ad09ba5/typing_extensions-4.14.0.tar.gz", hash = "sha256:8676b788e32f02ab42d9e7c61324048ae4c6d844a399eebace3d4979d75ceef4", size = 107423 }
wheels = [
    { url = "https://files.pythonhosted.org/packages/69/e0/552843e0d356fbb5256d21449fa957fa4eff3bbc135a74a691ee70c7c5da/typing_extensions-4.14.0-py3-none-any.whl", hash = "sha256:a1514509136dd0b477638fc68d6a91497af5076466ad0fa6c338e44e359944af", size = 43839 },
]

[[package]]
name = "typing-inspection"
version = "0.4.1"
source = { registry = "https://pypi.org/simple" }
dependencies = [
    { name = "typing-extensions" },
]
sdist = { url = "https://files.pythonhosted.org/packages/f8/b1/0c11f5058406b3af7609f121aaa6b609744687f1d158b3c3a5bf4cc94238/typing_inspection-0.4.1.tar.gz", hash = "sha256:6ae134cc0203c33377d43188d4064e9b357dba58cff3185f22924610e70a9d28", size = 75726 }
wheels = [
    { url = "https://files.pythonhosted.org/packages/17/69/cd203477f944c353c31bade965f880aa1061fd6bf05ded0726ca845b6ff7/typing_inspection-0.4.1-py3-none-any.whl", hash = "sha256:389055682238f53b04f7badcb49b989835495a96700ced5dab2d8feae4b26f51", size = 14552 },
]

[[package]]
name = "urllib3"
version = "2.4.0"
source = { registry = "https://pypi.org/simple" }
sdist = { url = "https://files.pythonhosted.org/packages/8a/78/16493d9c386d8e60e442a35feac5e00f0913c0f4b7c217c11e8ec2ff53e0/urllib3-2.4.0.tar.gz", hash = "sha256:414bc6535b787febd7567804cc015fee39daab8ad86268f1310a9250697de466", size = 390672 }
wheels = [
    { url = "https://files.pythonhosted.org/packages/6b/11/cc635220681e93a0183390e26485430ca2c7b5f9d33b15c74c2861cb8091/urllib3-2.4.0-py3-none-any.whl", hash = "sha256:4e16665048960a0900c702d4a66415956a584919c03361cac9f1df5c5dd7e813", size = 128680 },
]

[[package]]
name = "wcwidth"
version = "0.2.13"
source = { registry = "https://pypi.org/simple" }
sdist = { url = "https://files.pythonhosted.org/packages/6c/63/53559446a878410fc5a5974feb13d31d78d752eb18aeba59c7fef1af7598/wcwidth-0.2.13.tar.gz", hash = "sha256:72ea0c06399eb286d978fdedb6923a9eb47e1c486ce63e9b4e64fc18303972b5", size = 101301 }
wheels = [
    { url = "https://files.pythonhosted.org/packages/fd/84/fd2ba7aafacbad3c4201d395674fc6348826569da3c0937e75505ead3528/wcwidth-0.2.13-py2.py3-none-any.whl", hash = "sha256:3da69048e4540d84af32131829ff948f1e022c1c6bdb8d6102117aac784f6859", size = 34166 },
]

[[package]]
name = "yarl"
version = "1.20.1"
source = { registry = "https://pypi.org/simple" }
dependencies = [
    { name = "idna" },
    { name = "multidict" },
    { name = "propcache" },
]
sdist = { url = "https://files.pythonhosted.org/packages/3c/fb/efaa23fa4e45537b827620f04cf8f3cd658b76642205162e072703a5b963/yarl-1.20.1.tar.gz", hash = "sha256:d017a4997ee50c91fd5466cef416231bb82177b93b029906cefc542ce14c35ac", size = 186428 }
wheels = [
    { url = "https://files.pythonhosted.org/packages/b1/18/893b50efc2350e47a874c5c2d67e55a0ea5df91186b2a6f5ac52eff887cd/yarl-1.20.1-cp311-cp311-macosx_10_9_universal2.whl", hash = "sha256:47ee6188fea634bdfaeb2cc420f5b3b17332e6225ce88149a17c413c77ff269e", size = 133833 },
    { url = "https://files.pythonhosted.org/packages/89/ed/b8773448030e6fc47fa797f099ab9eab151a43a25717f9ac043844ad5ea3/yarl-1.20.1-cp311-cp311-macosx_10_9_x86_64.whl", hash = "sha256:d0f6500f69e8402d513e5eedb77a4e1818691e8f45e6b687147963514d84b44b", size = 91070 },
    { url = "https://files.pythonhosted.org/packages/e3/e3/409bd17b1e42619bf69f60e4f031ce1ccb29bd7380117a55529e76933464/yarl-1.20.1-cp311-cp311-macosx_11_0_arm64.whl", hash = "sha256:7a8900a42fcdaad568de58887c7b2f602962356908eedb7628eaf6021a6e435b", size = 89818 },
    { url = "https://files.pythonhosted.org/packages/f8/77/64d8431a4d77c856eb2d82aa3de2ad6741365245a29b3a9543cd598ed8c5/yarl-1.20.1-cp311-cp311-manylinux_2_17_aarch64.manylinux2014_aarch64.whl", hash = "sha256:bad6d131fda8ef508b36be3ece16d0902e80b88ea7200f030a0f6c11d9e508d4", size = 347003 },
    { url = "https://files.pythonhosted.org/packages/8d/d2/0c7e4def093dcef0bd9fa22d4d24b023788b0a33b8d0088b51aa51e21e99/yarl-1.20.1-cp311-cp311-manylinux_2_17_armv7l.manylinux2014_armv7l.manylinux_2_31_armv7l.whl", hash = "sha256:df018d92fe22aaebb679a7f89fe0c0f368ec497e3dda6cb81a567610f04501f1", size = 336537 },
    { url = "https://files.pythonhosted.org/packages/f0/f3/fc514f4b2cf02cb59d10cbfe228691d25929ce8f72a38db07d3febc3f706/yarl-1.20.1-cp311-cp311-manylinux_2_17_ppc64le.manylinux2014_ppc64le.whl", hash = "sha256:8f969afbb0a9b63c18d0feecf0db09d164b7a44a053e78a7d05f5df163e43833", size = 362358 },
    { url = "https://files.pythonhosted.org/packages/ea/6d/a313ac8d8391381ff9006ac05f1d4331cee3b1efaa833a53d12253733255/yarl-1.20.1-cp311-cp311-manylinux_2_17_s390x.manylinux2014_s390x.whl", hash = "sha256:812303eb4aa98e302886ccda58d6b099e3576b1b9276161469c25803a8db277d", size = 357362 },
    { url = "https://files.pythonhosted.org/packages/00/70/8f78a95d6935a70263d46caa3dd18e1f223cf2f2ff2037baa01a22bc5b22/yarl-1.20.1-cp311-cp311-manylinux_2_17_x86_64.manylinux2014_x86_64.whl", hash = "sha256:98c4a7d166635147924aa0bf9bfe8d8abad6fffa6102de9c99ea04a1376f91e8", size = 348979 },
    { url = "https://files.pythonhosted.org/packages/cb/05/42773027968968f4f15143553970ee36ead27038d627f457cc44bbbeecf3/yarl-1.20.1-cp311-cp311-manylinux_2_5_i686.manylinux1_i686.manylinux_2_17_i686.manylinux2014_i686.whl", hash = "sha256:12e768f966538e81e6e7550f9086a6236b16e26cd964cf4df35349970f3551cf", size = 337274 },
    { url = "https://files.pythonhosted.org/packages/05/be/665634aa196954156741ea591d2f946f1b78ceee8bb8f28488bf28c0dd62/yarl-1.20.1-cp311-cp311-musllinux_1_2_aarch64.whl", hash = "sha256:fe41919b9d899661c5c28a8b4b0acf704510b88f27f0934ac7a7bebdd8938d5e", size = 363294 },
    { url = "https://files.pythonhosted.org/packages/eb/90/73448401d36fa4e210ece5579895731f190d5119c4b66b43b52182e88cd5/yarl-1.20.1-cp311-cp311-musllinux_1_2_armv7l.whl", hash = "sha256:8601bc010d1d7780592f3fc1bdc6c72e2b6466ea34569778422943e1a1f3c389", size = 358169 },
    { url = "https://files.pythonhosted.org/packages/c3/b0/fce922d46dc1eb43c811f1889f7daa6001b27a4005587e94878570300881/yarl-1.20.1-cp311-cp311-musllinux_1_2_i686.whl", hash = "sha256:daadbdc1f2a9033a2399c42646fbd46da7992e868a5fe9513860122d7fe7a73f", size = 362776 },
    { url = "https://files.pythonhosted.org/packages/f1/0d/b172628fce039dae8977fd22caeff3eeebffd52e86060413f5673767c427/yarl-1.20.1-cp311-cp311-musllinux_1_2_ppc64le.whl", hash = "sha256:03aa1e041727cb438ca762628109ef1333498b122e4c76dd858d186a37cec845", size = 381341 },
    { url = "https://files.pythonhosted.org/packages/6b/9b/5b886d7671f4580209e855974fe1cecec409aa4a89ea58b8f0560dc529b1/yarl-1.20.1-cp311-cp311-musllinux_1_2_s390x.whl", hash = "sha256:642980ef5e0fa1de5fa96d905c7e00cb2c47cb468bfcac5a18c58e27dbf8d8d1", size = 379988 },
    { url = "https://files.pythonhosted.org/packages/73/be/75ef5fd0fcd8f083a5d13f78fd3f009528132a1f2a1d7c925c39fa20aa79/yarl-1.20.1-cp311-cp311-musllinux_1_2_x86_64.whl", hash = "sha256:86971e2795584fe8c002356d3b97ef6c61862720eeff03db2a7c86b678d85b3e", size = 371113 },
    { url = "https://files.pythonhosted.org/packages/50/4f/62faab3b479dfdcb741fe9e3f0323e2a7d5cd1ab2edc73221d57ad4834b2/yarl-1.20.1-cp311-cp311-win32.whl", hash = "sha256:597f40615b8d25812f14562699e287f0dcc035d25eb74da72cae043bb884d773", size = 81485 },
    { url = "https://files.pythonhosted.org/packages/f0/09/d9c7942f8f05c32ec72cd5c8e041c8b29b5807328b68b4801ff2511d4d5e/yarl-1.20.1-cp311-cp311-win_amd64.whl", hash = "sha256:26ef53a9e726e61e9cd1cda6b478f17e350fb5800b4bd1cd9fe81c4d91cfeb2e", size = 86686 },
    { url = "https://files.pythonhosted.org/packages/5f/9a/cb7fad7d73c69f296eda6815e4a2c7ed53fc70c2f136479a91c8e5fbdb6d/yarl-1.20.1-cp312-cp312-macosx_10_13_universal2.whl", hash = "sha256:bdcc4cd244e58593a4379fe60fdee5ac0331f8eb70320a24d591a3be197b94a9", size = 133667 },
    { url = "https://files.pythonhosted.org/packages/67/38/688577a1cb1e656e3971fb66a3492501c5a5df56d99722e57c98249e5b8a/yarl-1.20.1-cp312-cp312-macosx_10_13_x86_64.whl", hash = "sha256:b29a2c385a5f5b9c7d9347e5812b6f7ab267193c62d282a540b4fc528c8a9d2a", size = 91025 },
    { url = "https://files.pythonhosted.org/packages/50/ec/72991ae51febeb11a42813fc259f0d4c8e0507f2b74b5514618d8b640365/yarl-1.20.1-cp312-cp312-macosx_11_0_arm64.whl", hash = "sha256:1112ae8154186dfe2de4732197f59c05a83dc814849a5ced892b708033f40dc2", size = 89709 },
    { url = "https://files.pythonhosted.org/packages/99/da/4d798025490e89426e9f976702e5f9482005c548c579bdae792a4c37769e/yarl-1.20.1-cp312-cp312-manylinux_2_17_aarch64.manylinux2014_aarch64.whl", hash = "sha256:90bbd29c4fe234233f7fa2b9b121fb63c321830e5d05b45153a2ca68f7d310ee", size = 352287 },
    { url = "https://files.pythonhosted.org/packages/1a/26/54a15c6a567aac1c61b18aa0f4b8aa2e285a52d547d1be8bf48abe2b3991/yarl-1.20.1-cp312-cp312-manylinux_2_17_armv7l.manylinux2014_armv7l.manylinux_2_31_armv7l.whl", hash = "sha256:680e19c7ce3710ac4cd964e90dad99bf9b5029372ba0c7cbfcd55e54d90ea819", size = 345429 },
    { url = "https://files.pythonhosted.org/packages/d6/95/9dcf2386cb875b234353b93ec43e40219e14900e046bf6ac118f94b1e353/yarl-1.20.1-cp312-cp312-manylinux_2_17_ppc64le.manylinux2014_ppc64le.whl", hash = "sha256:4a979218c1fdb4246a05efc2cc23859d47c89af463a90b99b7c56094daf25a16", size = 365429 },
    { url = "https://files.pythonhosted.org/packages/91/b2/33a8750f6a4bc224242a635f5f2cff6d6ad5ba651f6edcccf721992c21a0/yarl-1.20.1-cp312-cp312-manylinux_2_17_s390x.manylinux2014_s390x.whl", hash = "sha256:255b468adf57b4a7b65d8aad5b5138dce6a0752c139965711bdcb81bc370e1b6", size = 363862 },
    { url = "https://files.pythonhosted.org/packages/98/28/3ab7acc5b51f4434b181b0cee8f1f4b77a65919700a355fb3617f9488874/yarl-1.20.1-cp312-cp312-manylinux_2_17_x86_64.manylinux2014_x86_64.whl", hash = "sha256:a97d67108e79cfe22e2b430d80d7571ae57d19f17cda8bb967057ca8a7bf5bfd", size = 355616 },
    { url = "https://files.pythonhosted.org/packages/36/a3/f666894aa947a371724ec7cd2e5daa78ee8a777b21509b4252dd7bd15e29/yarl-1.20.1-cp312-cp312-manylinux_2_5_i686.manylinux1_i686.manylinux_2_17_i686.manylinux2014_i686.whl", hash = "sha256:8570d998db4ddbfb9a590b185a0a33dbf8aafb831d07a5257b4ec9948df9cb0a", size = 339954 },
    { url = "https://files.pythonhosted.org/packages/f1/81/5f466427e09773c04219d3450d7a1256138a010b6c9f0af2d48565e9ad13/yarl-1.20.1-cp312-cp312-musllinux_1_2_aarch64.whl", hash = "sha256:97c75596019baae7c71ccf1d8cc4738bc08134060d0adfcbe5642f778d1dca38", size = 365575 },
    { url = "https://files.pythonhosted.org/packages/2e/e3/e4b0ad8403e97e6c9972dd587388940a032f030ebec196ab81a3b8e94d31/yarl-1.20.1-cp312-cp312-musllinux_1_2_armv7l.whl", hash = "sha256:1c48912653e63aef91ff988c5432832692ac5a1d8f0fb8a33091520b5bbe19ef", size = 365061 },
    { url = "https://files.pythonhosted.org/packages/ac/99/b8a142e79eb86c926f9f06452eb13ecb1bb5713bd01dc0038faf5452e544/yarl-1.20.1-cp312-cp312-musllinux_1_2_i686.whl", hash = "sha256:4c3ae28f3ae1563c50f3d37f064ddb1511ecc1d5584e88c6b7c63cf7702a6d5f", size = 364142 },
    { url = "https://files.pythonhosted.org/packages/34/f2/08ed34a4a506d82a1a3e5bab99ccd930a040f9b6449e9fd050320e45845c/yarl-1.20.1-cp312-cp312-musllinux_1_2_ppc64le.whl", hash = "sha256:c5e9642f27036283550f5f57dc6156c51084b458570b9d0d96100c8bebb186a8", size = 381894 },
    { url = "https://files.pythonhosted.org/packages/92/f8/9a3fbf0968eac704f681726eff595dce9b49c8a25cd92bf83df209668285/yarl-1.20.1-cp312-cp312-musllinux_1_2_s390x.whl", hash = "sha256:2c26b0c49220d5799f7b22c6838409ee9bc58ee5c95361a4d7831f03cc225b5a", size = 383378 },
    { url = "https://files.pythonhosted.org/packages/af/85/9363f77bdfa1e4d690957cd39d192c4cacd1c58965df0470a4905253b54f/yarl-1.20.1-cp312-cp312-musllinux_1_2_x86_64.whl", hash = "sha256:564ab3d517e3d01c408c67f2e5247aad4019dcf1969982aba3974b4093279004", size = 374069 },
    { url = "https://files.pythonhosted.org/packages/35/99/9918c8739ba271dcd935400cff8b32e3cd319eaf02fcd023d5dcd487a7c8/yarl-1.20.1-cp312-cp312-win32.whl", hash = "sha256:daea0d313868da1cf2fac6b2d3a25c6e3a9e879483244be38c8e6a41f1d876a5", size = 81249 },
    { url = "https://files.pythonhosted.org/packages/eb/83/5d9092950565481b413b31a23e75dd3418ff0a277d6e0abf3729d4d1ce25/yarl-1.20.1-cp312-cp312-win_amd64.whl", hash = "sha256:48ea7d7f9be0487339828a4de0360d7ce0efc06524a48e1810f945c45b813698", size = 86710 },
    { url = "https://files.pythonhosted.org/packages/8a/e1/2411b6d7f769a07687acee88a062af5833cf1966b7266f3d8dfb3d3dc7d3/yarl-1.20.1-cp313-cp313-macosx_10_13_universal2.whl", hash = "sha256:0b5ff0fbb7c9f1b1b5ab53330acbfc5247893069e7716840c8e7d5bb7355038a", size = 131811 },
    { url = "https://files.pythonhosted.org/packages/b2/27/584394e1cb76fb771371770eccad35de400e7b434ce3142c2dd27392c968/yarl-1.20.1-cp313-cp313-macosx_10_13_x86_64.whl", hash = "sha256:14f326acd845c2b2e2eb38fb1346c94f7f3b01a4f5c788f8144f9b630bfff9a3", size = 90078 },
    { url = "https://files.pythonhosted.org/packages/bf/9a/3246ae92d4049099f52d9b0fe3486e3b500e29b7ea872d0f152966fc209d/yarl-1.20.1-cp313-cp313-macosx_11_0_arm64.whl", hash = "sha256:f60e4ad5db23f0b96e49c018596707c3ae89f5d0bd97f0ad3684bcbad899f1e7", size = 88748 },
    { url = "https://files.pythonhosted.org/packages/a3/25/35afe384e31115a1a801fbcf84012d7a066d89035befae7c5d4284df1e03/yarl-1.20.1-cp313-cp313-manylinux_2_17_aarch64.manylinux2014_aarch64.whl", hash = "sha256:49bdd1b8e00ce57e68ba51916e4bb04461746e794e7c4d4bbc42ba2f18297691", size = 349595 },
    { url = "https://files.pythonhosted.org/packages/28/2d/8aca6cb2cabc8f12efcb82749b9cefecbccfc7b0384e56cd71058ccee433/yarl-1.20.1-cp313-cp313-manylinux_2_17_armv7l.manylinux2014_armv7l.manylinux_2_31_armv7l.whl", hash = "sha256:66252d780b45189975abfed839616e8fd2dbacbdc262105ad7742c6ae58f3e31", size = 342616 },
    { url = "https://files.pythonhosted.org/packages/0b/e9/1312633d16b31acf0098d30440ca855e3492d66623dafb8e25b03d00c3da/yarl-1.20.1-cp313-cp313-manylinux_2_17_ppc64le.manylinux2014_ppc64le.whl", hash = "sha256:59174e7332f5d153d8f7452a102b103e2e74035ad085f404df2e40e663a22b28", size = 361324 },
    { url = "https://files.pythonhosted.org/packages/bc/a0/688cc99463f12f7669eec7c8acc71ef56a1521b99eab7cd3abb75af887b0/yarl-1.20.1-cp313-cp313-manylinux_2_17_s390x.manylinux2014_s390x.whl", hash = "sha256:e3968ec7d92a0c0f9ac34d5ecfd03869ec0cab0697c91a45db3fbbd95fe1b653", size = 359676 },
    { url = "https://files.pythonhosted.org/packages/af/44/46407d7f7a56e9a85a4c207724c9f2c545c060380718eea9088f222ba697/yarl-1.20.1-cp313-cp313-manylinux_2_17_x86_64.manylinux2014_x86_64.whl", hash = "sha256:d1a4fbb50e14396ba3d375f68bfe02215d8e7bc3ec49da8341fe3157f59d2ff5", size = 352614 },
    { url = "https://files.pythonhosted.org/packages/b1/91/31163295e82b8d5485d31d9cf7754d973d41915cadce070491778d9c9825/yarl-1.20.1-cp313-cp313-manylinux_2_5_i686.manylinux1_i686.manylinux_2_17_i686.manylinux2014_i686.whl", hash = "sha256:11a62c839c3a8eac2410e951301309426f368388ff2f33799052787035793b02", size = 336766 },
    { url = "https://files.pythonhosted.org/packages/b4/8e/c41a5bc482121f51c083c4c2bcd16b9e01e1cf8729e380273a952513a21f/yarl-1.20.1-cp313-cp313-musllinux_1_2_aarch64.whl", hash = "sha256:041eaa14f73ff5a8986b4388ac6bb43a77f2ea09bf1913df7a35d4646db69e53", size = 364615 },
    { url = "https://files.pythonhosted.org/packages/e3/5b/61a3b054238d33d70ea06ebba7e58597891b71c699e247df35cc984ab393/yarl-1.20.1-cp313-cp313-musllinux_1_2_armv7l.whl", hash = "sha256:377fae2fef158e8fd9d60b4c8751387b8d1fb121d3d0b8e9b0be07d1b41e83dc", size = 360982 },
    { url = "https://files.pythonhosted.org/packages/df/a3/6a72fb83f8d478cb201d14927bc8040af901811a88e0ff2da7842dd0ed19/yarl-1.20.1-cp313-cp313-musllinux_1_2_i686.whl", hash = "sha256:1c92f4390e407513f619d49319023664643d3339bd5e5a56a3bebe01bc67ec04", size = 369792 },
    { url = "https://files.pythonhosted.org/packages/7c/af/4cc3c36dfc7c077f8dedb561eb21f69e1e9f2456b91b593882b0b18c19dc/yarl-1.20.1-cp313-cp313-musllinux_1_2_ppc64le.whl", hash = "sha256:d25ddcf954df1754ab0f86bb696af765c5bfaba39b74095f27eececa049ef9a4", size = 382049 },
    { url = "https://files.pythonhosted.org/packages/19/3a/e54e2c4752160115183a66dc9ee75a153f81f3ab2ba4bf79c3c53b33de34/yarl-1.20.1-cp313-cp313-musllinux_1_2_s390x.whl", hash = "sha256:909313577e9619dcff8c31a0ea2aa0a2a828341d92673015456b3ae492e7317b", size = 384774 },
    { url = "https://files.pythonhosted.org/packages/9c/20/200ae86dabfca89060ec6447649f219b4cbd94531e425e50d57e5f5ac330/yarl-1.20.1-cp313-cp313-musllinux_1_2_x86_64.whl", hash = "sha256:793fd0580cb9664548c6b83c63b43c477212c0260891ddf86809e1c06c8b08f1", size = 374252 },
    { url = "https://files.pythonhosted.org/packages/83/75/11ee332f2f516b3d094e89448da73d557687f7d137d5a0f48c40ff211487/yarl-1.20.1-cp313-cp313-win32.whl", hash = "sha256:468f6e40285de5a5b3c44981ca3a319a4b208ccc07d526b20b12aeedcfa654b7", size = 81198 },
    { url = "https://files.pythonhosted.org/packages/ba/ba/39b1ecbf51620b40ab402b0fc817f0ff750f6d92712b44689c2c215be89d/yarl-1.20.1-cp313-cp313-win_amd64.whl", hash = "sha256:495b4ef2fea40596bfc0affe3837411d6aa3371abcf31aac0ccc4bdd64d4ef5c", size = 86346 },
    { url = "https://files.pythonhosted.org/packages/43/c7/669c52519dca4c95153c8ad96dd123c79f354a376346b198f438e56ffeb4/yarl-1.20.1-cp313-cp313t-macosx_10_13_universal2.whl", hash = "sha256:f60233b98423aab21d249a30eb27c389c14929f47be8430efa7dbd91493a729d", size = 138826 },
    { url = "https://files.pythonhosted.org/packages/6a/42/fc0053719b44f6ad04a75d7f05e0e9674d45ef62f2d9ad2c1163e5c05827/yarl-1.20.1-cp313-cp313t-macosx_10_13_x86_64.whl", hash = "sha256:6f3eff4cc3f03d650d8755c6eefc844edde99d641d0dcf4da3ab27141a5f8ddf", size = 93217 },
    { url = "https://files.pythonhosted.org/packages/4f/7f/fa59c4c27e2a076bba0d959386e26eba77eb52ea4a0aac48e3515c186b4c/yarl-1.20.1-cp313-cp313t-macosx_11_0_arm64.whl", hash = "sha256:69ff8439d8ba832d6bed88af2c2b3445977eba9a4588b787b32945871c2444e3", size = 92700 },
    { url = "https://files.pythonhosted.org/packages/2f/d4/062b2f48e7c93481e88eff97a6312dca15ea200e959f23e96d8ab898c5b8/yarl-1.20.1-cp313-cp313t-manylinux_2_17_aarch64.manylinux2014_aarch64.whl", hash = "sha256:3cf34efa60eb81dd2645a2e13e00bb98b76c35ab5061a3989c7a70f78c85006d", size = 347644 },
    { url = "https://files.pythonhosted.org/packages/89/47/78b7f40d13c8f62b499cc702fdf69e090455518ae544c00a3bf4afc9fc77/yarl-1.20.1-cp313-cp313t-manylinux_2_17_armv7l.manylinux2014_armv7l.manylinux_2_31_armv7l.whl", hash = "sha256:8e0fe9364ad0fddab2688ce72cb7a8e61ea42eff3c7caeeb83874a5d479c896c", size = 323452 },
    { url = "https://files.pythonhosted.org/packages/eb/2b/490d3b2dc66f52987d4ee0d3090a147ea67732ce6b4d61e362c1846d0d32/yarl-1.20.1-cp313-cp313t-manylinux_2_17_ppc64le.manylinux2014_ppc64le.whl", hash = "sha256:8f64fbf81878ba914562c672024089e3401974a39767747691c65080a67b18c1", size = 346378 },
    { url = "https://files.pythonhosted.org/packages/66/ad/775da9c8a94ce925d1537f939a4f17d782efef1f973039d821cbe4bcc211/yarl-1.20.1-cp313-cp313t-manylinux_2_17_s390x.manylinux2014_s390x.whl", hash = "sha256:f6342d643bf9a1de97e512e45e4b9560a043347e779a173250824f8b254bd5ce", size = 353261 },
    { url = "https://files.pythonhosted.org/packages/4b/23/0ed0922b47a4f5c6eb9065d5ff1e459747226ddce5c6a4c111e728c9f701/yarl-1.20.1-cp313-cp313t-manylinux_2_17_x86_64.manylinux2014_x86_64.whl", hash = "sha256:56dac5f452ed25eef0f6e3c6a066c6ab68971d96a9fb441791cad0efba6140d3", size = 335987 },
    { url = "https://files.pythonhosted.org/packages/3e/49/bc728a7fe7d0e9336e2b78f0958a2d6b288ba89f25a1762407a222bf53c3/yarl-1.20.1-cp313-cp313t-manylinux_2_5_i686.manylinux1_i686.manylinux_2_17_i686.manylinux2014_i686.whl", hash = "sha256:c7d7f497126d65e2cad8dc5f97d34c27b19199b6414a40cb36b52f41b79014be", size = 329361 },
    { url = "https://files.pythonhosted.org/packages/93/8f/b811b9d1f617c83c907e7082a76e2b92b655400e61730cd61a1f67178393/yarl-1.20.1-cp313-cp313t-musllinux_1_2_aarch64.whl", hash = "sha256:67e708dfb8e78d8a19169818eeb5c7a80717562de9051bf2413aca8e3696bf16", size = 346460 },
    { url = "https://files.pythonhosted.org/packages/70/fd/af94f04f275f95da2c3b8b5e1d49e3e79f1ed8b6ceb0f1664cbd902773ff/yarl-1.20.1-cp313-cp313t-musllinux_1_2_armv7l.whl", hash = "sha256:595c07bc79af2494365cc96ddeb772f76272364ef7c80fb892ef9d0649586513", size = 334486 },
    { url = "https://files.pythonhosted.org/packages/84/65/04c62e82704e7dd0a9b3f61dbaa8447f8507655fd16c51da0637b39b2910/yarl-1.20.1-cp313-cp313t-musllinux_1_2_i686.whl", hash = "sha256:7bdd2f80f4a7df852ab9ab49484a4dee8030023aa536df41f2d922fd57bf023f", size = 342219 },
    { url = "https://files.pythonhosted.org/packages/91/95/459ca62eb958381b342d94ab9a4b6aec1ddec1f7057c487e926f03c06d30/yarl-1.20.1-cp313-cp313t-musllinux_1_2_ppc64le.whl", hash = "sha256:c03bfebc4ae8d862f853a9757199677ab74ec25424d0ebd68a0027e9c639a390", size = 350693 },
    { url = "https://files.pythonhosted.org/packages/a6/00/d393e82dd955ad20617abc546a8f1aee40534d599ff555ea053d0ec9bf03/yarl-1.20.1-cp313-cp313t-musllinux_1_2_s390x.whl", hash = "sha256:344d1103e9c1523f32a5ed704d576172d2cabed3122ea90b1d4e11fe17c66458", size = 355803 },
    { url = "https://files.pythonhosted.org/packages/9e/ed/c5fb04869b99b717985e244fd93029c7a8e8febdfcffa06093e32d7d44e7/yarl-1.20.1-cp313-cp313t-musllinux_1_2_x86_64.whl", hash = "sha256:88cab98aa4e13e1ade8c141daeedd300a4603b7132819c484841bb7af3edce9e", size = 341709 },
    { url = "https://files.pythonhosted.org/packages/24/fd/725b8e73ac2a50e78a4534ac43c6addf5c1c2d65380dd48a9169cc6739a9/yarl-1.20.1-cp313-cp313t-win32.whl", hash = "sha256:b121ff6a7cbd4abc28985b6028235491941b9fe8fe226e6fdc539c977ea1739d", size = 86591 },
    { url = "https://files.pythonhosted.org/packages/94/c3/b2e9f38bc3e11191981d57ea08cab2166e74ea770024a646617c9cddd9f6/yarl-1.20.1-cp313-cp313t-win_amd64.whl", hash = "sha256:541d050a355bbbc27e55d906bc91cb6fe42f96c01413dd0f4ed5a5240513874f", size = 93003 },
    { url = "https://files.pythonhosted.org/packages/b4/2d/2345fce04cfd4bee161bf1e7d9cdc702e3e16109021035dbb24db654a622/yarl-1.20.1-py3-none-any.whl", hash = "sha256:83b8eb083fe4683c6115795d9fc1cfaf2cbbefb19b3a1cb68f6527460f483a77", size = 46542 },
]

[[package]]
name = "zipp"
version = "3.23.0"
source = { registry = "https://pypi.org/simple" }
sdist = { url = "https://files.pythonhosted.org/packages/e3/02/0f2892c661036d50ede074e376733dca2ae7c6eb617489437771209d4180/zipp-3.23.0.tar.gz", hash = "sha256:a07157588a12518c9d4034df3fbbee09c814741a33ff63c05fa29d26a2404166", size = 25547 }
wheels = [
    { url = "https://files.pythonhosted.org/packages/2e/54/647ade08bf0db230bfea292f893923872fd20be6ac6f53b2b936ba839d75/zipp-3.23.0-py3-none-any.whl", hash = "sha256:071652d6115ed432f5ce1d34c336c0adfd6a884660d1e9712a256d3d3bd4b14e", size = 10276 },
]<|MERGE_RESOLUTION|>--- conflicted
+++ resolved
@@ -313,54 +313,7 @@
 ]
 sdist = { url = "https://files.pythonhosted.org/packages/e9/a8/fb783cb0abe2b5fded9f55e5703015cdf1c9c85b3669087c538dd15a6a86/comm-0.2.2.tar.gz", hash = "sha256:3fd7a84065306e07bea1773df6eb8282de51ba82f77c72f9c85716ab11fe980e", size = 6210 }
 wheels = [
-<<<<<<< HEAD
     { url = "https://files.pythonhosted.org/packages/e6/75/49e5bfe642f71f272236b5b2d2691cf915a7283cc0ceda56357b61daa538/comm-0.2.2-py3-none-any.whl", hash = "sha256:e6fb86cb70ff661ee8c9c14e7d36d6de3b4066f1441be4063df9c5009f0a64d3", size = 7180 },
-=======
-    { url = "https://files.pythonhosted.org/packages/e6/75/49e5bfe642f71f272236b5b2d2691cf915a7283cc0ceda56357b61daa538/comm-0.2.2-py3-none-any.whl", hash = "sha256:e6fb86cb70ff661ee8c9c14e7d36d6de3b4066f1441be4063df9c5009f0a64d3", size = 7180, upload-time = "2024-03-12T16:53:39.226Z" },
-]
-
-[[package]]
-name = "counterpoint"
-version = "0.2.3"
-source = { editable = "." }
-dependencies = [
-    { name = "griffe" },
-    { name = "jinja2" },
-    { name = "litellm" },
-    { name = "logfire-api" },
-    { name = "pydantic" },
-    { name = "tenacity" },
-    { name = "typing-extensions" },
-]
-
-[package.dev-dependencies]
-dev = [
-    { name = "ipykernel" },
-    { name = "pip-audit" },
-    { name = "pylint-pydantic" },
-    { name = "pytest" },
-    { name = "pytest-asyncio" },
-]
-
-[package.metadata]
-requires-dist = [
-    { name = "griffe", specifier = ">=1.7.0,<2" },
-    { name = "jinja2", specifier = ">=3.1.6,<4" },
-    { name = "litellm", specifier = ">=1.72.0,<2" },
-    { name = "logfire-api", specifier = ">=3.22.0,<5" },
-    { name = "pydantic", specifier = ">=2.11.0,<3" },
-    { name = "tenacity", specifier = ">=9.1.0,<10" },
-    { name = "typing-extensions", specifier = ">=4.14.0,<5" },
-]
-
-[package.metadata.requires-dev]
-dev = [
-    { name = "ipykernel", specifier = "==7.1.0" },
-    { name = "pip-audit", specifier = "==2.9.0" },
-    { name = "pylint-pydantic", specifier = "==0.4.1" },
-    { name = "pytest", specifier = "==8.4.2" },
-    { name = "pytest-asyncio", specifier = "==1.2.0" },
->>>>>>> e9dfc1ba
 ]
 
 [[package]]
@@ -575,9 +528,9 @@
 
 [package.metadata.requires-dev]
 dev = [
-    { name = "ipykernel", specifier = "==7.0.1" },
+    { name = "ipykernel", specifier = "==7.1.0" },
     { name = "pip-audit", specifier = "==2.9.0" },
-    { name = "pylint-pydantic", specifier = "==0.4.0" },
+    { name = "pylint-pydantic", specifier = "==0.4.1" },
     { name = "pytest", specifier = "==8.4.2" },
     { name = "pytest-asyncio", specifier = "==1.2.0" },
 ]
@@ -714,15 +667,9 @@
     { name = "tornado" },
     { name = "traitlets" },
 ]
-<<<<<<< HEAD
-sdist = { url = "https://files.pythonhosted.org/packages/a8/4c/9f0024c8457286c6bfd5405a15d650ec5ea36f420ef9bbc58b301f66cfc5/ipykernel-7.0.1.tar.gz", hash = "sha256:2d3fd7cdef22071c2abbad78f142b743228c5d59cd470d034871ae0ac359533c", size = 171460 }
-wheels = [
-    { url = "https://files.pythonhosted.org/packages/b8/f7/761037905ffdec673533bfa43af8d4c31c859c778dfc3bbb71899875ec18/ipykernel-7.0.1-py3-none-any.whl", hash = "sha256:87182a8305e28954b6721087dec45b171712610111d494c17bb607befa1c4000", size = 118157 },
-=======
 sdist = { url = "https://files.pythonhosted.org/packages/b9/a4/4948be6eb88628505b83a1f2f40d90254cab66abf2043b3c40fa07dfce0f/ipykernel-7.1.0.tar.gz", hash = "sha256:58a3fc88533d5930c3546dc7eac66c6d288acde4f801e2001e65edc5dc9cf0db", size = 174579, upload-time = "2025-10-27T09:46:39.471Z" }
 wheels = [
     { url = "https://files.pythonhosted.org/packages/a3/17/20c2552266728ceba271967b87919664ecc0e33efca29c3efc6baf88c5f9/ipykernel-7.1.0-py3-none-any.whl", hash = "sha256:763b5ec6c5b7776f6a8d7ce09b267693b4e5ce75cb50ae696aaefb3c85e1ea4c", size = 117968, upload-time = "2025-10-27T09:46:37.805Z" },
->>>>>>> e9dfc1ba
 ]
 
 [[package]]
@@ -1564,11 +1511,7 @@
     { name = "pylint-plugin-utils" },
 ]
 wheels = [
-<<<<<<< HEAD
-    { url = "https://files.pythonhosted.org/packages/f9/86/e3151c9bfcbb518dfff06b5c3e05b47df487414cc8cd9279f61547075f77/pylint_pydantic-0.4.0-py3-none-any.whl", hash = "sha256:0527427bf0a0369941ba64c3b25e06c02a10c186ec7e32e69569077d17db6442", size = 16152 },
-=======
     { url = "https://files.pythonhosted.org/packages/2d/ac/5de3c91c7f9354444af251f053cc9953c89cce1defa74b907f67be4f770a/pylint_pydantic-0.4.1-py3-none-any.whl", hash = "sha256:d1b937abe5c346d38de69ee1ada80c93d38ee2356addbabb687e2eb44036ac93", size = 16161, upload-time = "2025-10-27T08:03:33.641Z" },
->>>>>>> e9dfc1ba
 ]
 
 [[package]]
