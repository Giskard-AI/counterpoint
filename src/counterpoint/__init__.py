--- conflicted
+++ resolved
@@ -2,11 +2,7 @@
 from .pipeline import Pipeline
 from .chat import Chat, Message
 from .tools import Tool, tool
-<<<<<<< HEAD
 from .rate_limiter import RateLimiterStrategy
-
-__all__ = ["Generator", "Pipeline", "Chat", "Message", "Tool", "tool", "RateLimiterStrategy"]
-=======
 from .templates import MessageTemplate
 from .templates.prompts_manager import set_prompts_path
 
@@ -19,5 +15,5 @@
     "tool",
     "MessageTemplate",
     "set_prompts_path",
-]
->>>>>>> b03a15d0
+    "RateLimiterStrategy"
+]