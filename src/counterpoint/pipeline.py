--- conflicted
+++ resolved
@@ -20,76 +20,67 @@
 from counterpoint.generators import BaseGenerator, GenerationParams
 from counterpoint.templates import MessageTemplate, PromptsManager, get_prompts_manager
 from counterpoint.tools.tool import Tool
-from counterpoint.workflow import AsyncWorkflowStep, async_gen_many
+
 
 class TemplateReference(BaseModel):
     """A reference to a template file that will be loaded at runtime."""
+
     template_name: str
+
 
 class PipelineStep(BaseModel):
     """A step in a pipeline."""
+
     pipeline: "Pipeline"
     chats: List[Chat]
     previous: Optional["PipelineStep"] = Field(default=None)
 
+
 StepGenerator = AsyncGenerator[PipelineStep, None]
+OnErrorAction = Literal["raise", "pass"]
+
 
 OutputType = TypeVar("OutputType", bound=BaseModel)
 
-class Pipeline(AsyncWorkflowStep[dict | None, OutputType], Generic[OutputType]):
-    """
-    A pipeline for handling chat completions, compatible with AsyncWorkflowStep.
-
-    Parameters
+
+class Pipeline(BaseModel, Generic[OutputType]):
+    """A pipeline for handling chat completions.
+
+    Attributes
     ----------
+    messages : List[Message]
+        List of chat messages in the conversation.
+    model : str
+        The model identifier to use for completions.
+    tools : List[Any]
+        List of tools available to the pipeline.
     generator : BaseGenerator
         The generator instance to use for completions.
-    messages : List[Message | MessageTemplate | TemplateReference], optional
-        List of chat messages, templates, or template references.
-    tools : Dict[str, Tool], optional
-        Dictionary of tools available to the pipeline.
-    output_model : Type[OutputType], optional
-        The output model to use for the pipeline.
-    prompt_manager : PromptsManager, optional
+    prompt_manager : PromptsManager
         The prompt manager to use for rendering templates.
-    context : RunContext, optional
-        The context for the pipeline.
-    error_mode : OnErrorAction, optional
-        Error handling behavior ("raise" or "pass").
     """
 
     generator: "BaseGenerator"
-    messages: List[Message | MessageTemplate | TemplateReference] = Field(default_factory=list)
+
+    messages: List[Message | MessageTemplate | TemplateReference] = Field(
+        default_factory=list
+    )
     tools: Dict[str, Tool] = Field(default_factory=dict)
     inputs: Dict[str, Any] = Field(default_factory=dict)
     output_model: Type[OutputType] | None = Field(default=None)
     prompt_manager: PromptsManager = Field(default_factory=get_prompts_manager)
     context: RunContext = Field(default_factory=RunContext)
+    error_mode: OnErrorAction = Field(default="raise")
 
     def chat(self, message: str | Message, role: Role = "user") -> "Pipeline":
-        """
-        Add a chat message to the pipeline.
-
-        Parameters
-        ----------
-        message : str | Message
-            The message content or Message object.
-        role : Role, optional
-            The role of the message (default is "user").
-
-        Returns
-        -------
-        Pipeline
-            The pipeline instance for method chaining.
-        """
+        """Add a chat message to the pipeline."""
         if isinstance(message, str):
             message = MessageTemplate(role=role, content_template=message)
         self.messages.append(message)
         return self
 
     def template(self, template_name: str) -> "Pipeline":
-        """
-        Load messages from a template file.
+        """Load messages from a template file.
 
         Parameters
         ----------
@@ -105,9 +96,8 @@
         self.messages.append(template_message)
         return self
 
-    def with_tools(self, *tools: Tool) -> "Pipeline":
-        """
-        Add tools to the pipeline.
+    def with_tools(self, *tools: Tool):
+        """Add tools to the pipeline.
 
         Parameters
         ----------
@@ -124,8 +114,7 @@
         return self
 
     def with_output(self, output_model: Type[OutputType]) -> "Pipeline[OutputType]":
-        """
-        Set the output model for the pipeline.
+        """Set the output model for the pipeline.
 
         Parameters
         ----------
@@ -139,13 +128,15 @@
         """
         self.output_model = output_model
         return self
-    
+
     def with_inputs(self, **kwargs: Any) -> "Pipeline":
         """Set the input for the pipeline.
+
         Parameters
         ----------
         **kwargs : Any
             The input for the pipeline.
+
         Returns
         -------
         Pipeline
@@ -155,59 +146,24 @@
         return self
 
     def with_context(self, context: RunContext) -> "Pipeline":
-        """
-        Set the context for the pipeline.
-
-        Parameters
-        ----------
-        context : RunContext
-            The context to use for the pipeline.
-
-        Returns
-        -------
-        Pipeline
-            The pipeline instance for method chaining.
-        """
+        """Set the context for the pipeline."""
         self.context = context
         return self
 
-    async def run(self, input: dict | None = None) -> OutputType:
-        """
-        Run the pipeline with the given input.
-
-        Parameters
-        ----------
-        input : dict
-            The input variables for the pipeline.
-
-        Returns
-        -------
-        OutputType
-            The output of the pipeline, as defined by the output_model.
-        """
+    def on_error(self, error_mode: OnErrorAction) -> "Pipeline":
+        """Set the error handling behavior for the pipeline."""
+        self.error_mode = error_mode
+        return self
+
+    async def _run_steps(self, max_steps: int | None = None) -> StepGenerator:
         params = GenerationParams(
             tools=list(self.tools.values()),
             response_format=self.output_model,
         )
+
         context = self.context.model_copy(deep=True)
-
-<<<<<<< HEAD
-        context.inputs = self.inputs | (input or {})
-        context_vars = {}
-        if self.output_model is not None:
-            context_vars["_instr_output"] = _output_instructions(self.output_model)
-        context_vars.update(input)
-        messages = await self._render_messages(context_vars)
-        chat = Chat(
-            messages=messages,
-            output_model=self.output_model,
-            context=context,
-        )
-        while True:
-            response = await self.generator.complete(chat.messages, params)
-            chat = Chat(
-                messages=chat.messages + [response.message],
-=======
+        context.inputs = self.inputs.copy()
+
         logfire.info(
             "Starting pipeline steps",
             params=params,
@@ -234,14 +190,9 @@
             current_step_num += 1
             current_chat = Chat(
                 messages=current_chat.messages + [response.message],
->>>>>>> c53589f1
                 output_model=self.output_model,
-                context=chat.context,
+                context=current_chat.context,
             )
-<<<<<<< HEAD
-            # Tool call handling
-            if chat.last.tool_calls:
-=======
 
             current_step = PipelineStep(
                 pipeline=self,
@@ -260,13 +211,12 @@
             # If the last message is a tool call, we will run the tools and add
             # the results to the chat.
             if current_chat.last.tool_calls:
->>>>>>> c53589f1
                 tool_messages = []
-                for tool_call in chat.last.tool_calls:
+                for tool_call in current_chat.last.tool_calls:
                     tool = self.tools[tool_call.function.name]
                     tool_response = await tool.run(
                         json.loads(tool_call.function.arguments),
-                        ctx=chat.context,
+                        ctx=current_step.chats[0].context,
                     )
                     tool_messages.append(
                         Message(
@@ -275,25 +225,12 @@
                             content=json.dumps(tool_response),
                         )
                     )
-                chat = Chat(
-                    messages=chat.messages + tool_messages,
+                current_chat = Chat(
+                    messages=current_chat.messages + tool_messages,
                     output_model=self.output_model,
-                    context=chat.context,
+                    context=current_chat.context,
                 )
             else:
-<<<<<<< HEAD
-                break
-
-        return chat  # fallback if no output_model
-    
-    async def stream_many(self, n: int, input: dict | None = None) -> AsyncGenerator[OutputType, None]:
-        async for result in super().run_stream(async_gen_many(n, input)):
-            yield result
-    
-    async def run_many(self, n: int, input: dict | None = None) -> List[OutputType]:
-        return await super().run_many(n, input)
-    
-=======
                 # All done, no tool calls, we stop here.
                 return
 
@@ -324,14 +261,19 @@
     @logfire.instrument("pipeline.run_many")
     async def run_many(self, n: int, max_steps: int | None = None):
         """Run multiple completions in parallel.
->>>>>>> c53589f1
-
-
-    async def _render_messages(self, context_vars: dict) -> List[Message]:
-        """
-<<<<<<< HEAD
-        Render all messages for the pipeline, resolving templates and references.
-=======
+
+        Parameters
+        ----------
+        n : int
+            Number of parallel completions to run.
+        max_steps : int, optional
+            The maximum number of steps to run for each completion.
+
+        Returns
+        -------
+        List[Chat]
+            List of Chat objects containing the conversation messages.
+        """
         return await asyncio.gather(
             *[self.run(max_steps=max_steps) for _ in range(n)],
             return_exceptions=self.error_mode != "raise",
@@ -340,19 +282,91 @@
     @logfire.instrument("pipeline.run_batch")
     async def run_batch(self, inputs: list[dict], max_steps: int | None = None):
         """Run a batch of completions with different parameters.
->>>>>>> c53589f1
-
-        Parameters
-        ----------
-        context_vars : dict
-            Variables to use for rendering message templates.
-
-        Returns
-        -------
-        List[Message]
-            The rendered messages.
-        """
+
+        Parameters
+        ----------
+        params_list : list[dict]
+            List of parameter dictionaries for each completion.
+        max_steps : int, optional
+            The maximum number of steps to run for each completion.
+
+        Returns
+        -------
+        List[Any]
+            List of completion results.
+        """
+        pipelines = [
+            self.model_copy(update={"inputs": {**self.inputs, **params}})
+            for params in inputs
+        ]
+
+        return await asyncio.gather(
+            *[pipeline.run(max_steps=max_steps) for pipeline in pipelines],
+            return_exceptions=self.error_mode != "raise",
+        )
+
+    async def stream_many(self, n: int, max_steps: int | None = None):
+        """Stream multiple completions as they complete.
+
+        Parameters
+        ----------
+        n : int
+            Number of parallel completions to run.
+        max_steps : int, optional
+            The maximum number of steps to run for each completion.
+
+        Yields
+        ------
+        Chat
+            Chat objects as they complete.
+        """
+        tasks = [self.run(max_steps=max_steps) for _ in range(n)]
+
+        for coro in asyncio.as_completed(tasks):
+            try:
+                result = await coro
+                yield result
+            except Exception as e:
+                if self.error_mode == "raise":
+                    raise
+                yield e
+
+    async def stream_batch(self, inputs: list[dict], max_steps: int | None = None):
+        """Stream a batch of completions as they complete.
+
+        Parameters
+        ----------
+        inputs : list[dict]
+            List of parameter dictionaries for each completion.
+        max_steps : int, optional
+            The maximum number of steps to run for each completion.
+
+        Yields
+        ------
+        Chat
+            Chat objects as they complete.
+        """
+        pipelines = [
+            self.model_copy(update={"inputs": {**self.inputs, **params}})
+            for params in inputs
+        ]
+        tasks = [pipeline.run(max_steps=max_steps) for pipeline in pipelines]
+
+        for coro in asyncio.as_completed(tasks):
+            try:
+                result = await coro
+                yield result
+            except Exception as e:
+                if self.error_mode == "raise":
+                    raise
+                yield e
+
+    async def _render_messages(self) -> List[Message]:
         rendered_messages = []
+        context_vars = {}
+        if self.output_model is not None:
+            context_vars["_instr_output"] = _output_instructions(self.output_model)
+        context_vars.update(self.inputs)
         for message in self.messages:
             if isinstance(message, MessageTemplate):
                 rendered_messages.append(message.render(**context_vars))
@@ -365,18 +379,6 @@
                 rendered_messages.append(message)
         return rendered_messages
 
+
 def _output_instructions(output_model: Type[BaseModel]) -> str:
-    """
-    Generate output instructions for the model based on the output schema.
-
-    Parameters
-    ----------
-    output_model : Type[BaseModel]
-        The output model class.
-
-    Returns
-    -------
-    str
-        Instructions for formatting the output as JSON.
-    """
     return f"Provide your answer in JSON format, respecting this schema:\n{output_model.model_json_schema()}"